--- conflicted
+++ resolved
@@ -469,7 +469,6 @@
     word-break: break-all;
 }
 
-<<<<<<< HEAD
 .formset-form>.columns {
     padding-bottom: 25px;
 }
@@ -580,7 +579,7 @@
     margin: 0 0 1rem;
     padding: 0 1rem 0 1rem;
     border-left: 2px solid white;
-=======
+}
 .no-pad td {
     padding: 0.1rem;
 }
@@ -684,5 +683,4 @@
 .group-settings .title-area h2 {
     margin-top: 25px;
     font-size: 1rem;
->>>>>>> 505979d6
 }
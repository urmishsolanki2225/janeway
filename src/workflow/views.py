--- conflicted
+++ resolved
@@ -6,11 +6,8 @@
 from security.decorators import editor_user_required, has_journal
 from submission import models as submission_models
 from workflow import logic
-<<<<<<< HEAD
 from utils import models as utils_models
-=======
 from events import logic as event_logic
->>>>>>> 29e0fc41
 
 
 @has_journal

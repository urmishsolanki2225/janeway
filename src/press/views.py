__copyright__ = "Copyright 2017 Birkbeck, University of London"
__author__ = "Martin Paul Eve & Andy Byers"
__license__ = "AGPL v3"
__maintainer__ = "Birkbeck Centre for Technology and Publishing"


from django.shortcuts import render, redirect, get_object_or_404
from django.conf import settings
from django.contrib.admin.views.decorators import staff_member_required
from django.urls import reverse
from django.contrib import messages
from django.core.management import call_command
from django.http import HttpResponse, Http404
from django.utils import translation

from cms import models as cms_models
from core import (
    files,
    models as core_models,
    plugin_loader,
    logic as core_logic,
)
<<<<<<< HEAD
from journal import (
    models as journal_models,
    views as journal_views,
    forms as journal_forms,
)
from press import models as press_models, forms, decorators
=======
from core.model_utils import merge_models
from journal import models as journal_models, views as journal_views, forms as journal_forms
from press import models as press_models, forms
>>>>>>> 505979d6
from security.decorators import press_only
from submission import models as submission_models
from utils import install
from utils.logic import get_janeway_version
from repository import views as repository_views, models


def index(request):
    """
    Press index page, displays blocks of HomepageElement objects
    :param request: HttpRequest object
    :return: HttpResponse object or journal_views.home if there is a request,journal
    """
    if request.journal is not None:
        # if there's a journal, then we render the _journal_ homepage, not the press
        return journal_views.home(request)

    if request.repository is not None:
        # if there is a repository we return the repository homepage.
        return repository_views.repository_home(request)

    homepage_elements, homepage_element_names = core_logic.get_homepage_elements(
        request,
    )

    template = "press/press_index.html"
    context = {
        'homepage_elements': homepage_elements,
    }

    # call all registered plugin block hooks to get relevant contexts
    for hook in settings.PLUGIN_HOOKS.get('yield_homepage_element_context', []):
        if hook.get('name') in homepage_element_names:
            hook_module = plugin_loader.import_module(hook.get('module'))
            function = getattr(hook_module, hook.get('function'))
            element_context = function(request, homepage_elements)

            for k, v in element_context.items():
                context[k] = v

    return render(request, template, context)


def sitemap(request):
    """
    Renders an XML sitemap based on articles and pages available to the press
    :param request: HttpRequest object
    :return: HttpResponse object
    """

    if request.journal is not None:
        # if there's a journal, then we render the _journal_ sitemap, not the press
        return journal_views.sitemap(request)

    if request.repository is not None:
        # if there is a repository we return the repository sitemap.
        return repository_views.repository_sitemap(request)

    cms_pages = cms_models.Page.objects.filter(object_id=request.site_type.id, content_type=request.model_content_type)

    template = 'journal/sitemap.xml'

    context = {
        'cms_pages': cms_pages,
    }
    return render(request, template, context, content_type="application/xml")


@decorators.journals_enabled
def journals(request):
    """
    Displays a filterable list of journals that are not marked as hidden
    :param request: HttpRequest object
    :return: HttpResponse object
    """

    template = "press/press_journals.html"

    journal_objects = journal_models.Journal.objects.filter(
            hide_from_press=False,
            is_conference=False,
    ).order_by('sequence')

    context = {'journals': journal_objects}

    return render(request, template, context)


def conferences(request):
    """
    Displays a filterable list of conferences that are not marked as hidden
    :param request: HttpRequest object
    :return: HttpResponse object
    """
    template = "press/press_journals.html"

    journal_objects = journal_models.Journal.objects.filter(
            hide_from_press=False,
            is_conference=True,
    ).order_by('sequence')

    context = {'journals': journal_objects}

    return render(request, template, context)


@staff_member_required
def manager_index(request):
    """
    This is an over-ride view that is returned by core_manager_index when there is no journal.
    :param request: django request
    :return: contextualised template
    """
    with translation.override(settings.LANGUAGE_CODE):
        form = journal_forms.JournalForm()
        modal = None
        version = get_janeway_version()

        if request.POST:
            form = journal_forms.JournalForm(request.POST)
            modal = 'new_journal'
            if form.is_valid():
                new_journal = form.save(request=request)
                new_journal.sequence = request.press.next_journal_order()
                new_journal.save()
                call_command('install_plugins')
                install.update_license(new_journal)
                install.update_issue_types(new_journal)
                new_journal.setup_directory()
                return redirect(
                    new_journal.site_url(
                        path=reverse(
                            'core_edit_settings_group',
                            kwargs={
                                'group': 'journal',
                            }
                        )
                    )
                )

    template = 'press/press_manager_index.html'
    context = {
        'journals': journal_models.Journal.objects.all().order_by('sequence'),
        'form': form,
        'modal': modal,
        'published_articles': submission_models.Article.objects.filter(
            stage=submission_models.STAGE_PUBLISHED
        ).select_related('journal')[:50],
        'version': version,
<<<<<<< HEAD
        'repositories': models.Repository.objects.all()
=======
        'url_config': settings.URL_CONFIG,
>>>>>>> 505979d6
    }

    return render(request, template, context)


@staff_member_required
@press_only
def edit_press(request):
    """
    Staff members may edit the Press object.
    :param request: django request object
    :return: contextualised django template
    """

    press = request.press
    form = forms.PressForm(
        instance=press,
        initial={'press_logo': press.thumbnail_image}
    )

    if request.POST:
        form = forms.PressForm(request.POST, request.FILES, instance=press)
        if form.is_valid():
            form.save()

            if press.default_carousel_image:
                from core import logic as core_logic
                core_logic.resize_and_crop(press.default_carousel_image.path, [750, 324], 'middle')

            messages.add_message(request, messages.INFO, 'Press updated.')

            return redirect(reverse('press_edit_press'))

    template = 'press/edit_press.html'
    context = {
        'press': press,
        'form': form,
    }

    return render(request, template, context)


def serve_press_cover(request):
    """
    Returns the Press's cover file
    :param request: HttpRequest object
    :return: HttpStreamingResponse object with file
    """
    p = press_models.Press.get_press(request)

    if p.thumbnail_image:
        return files.serve_press_cover(request, p.thumbnail_image)
    else:
        raise Http404


@staff_member_required
def serve_press_file(request, file_id):
    """
    If a user is staff this view will serve a press file.
    :param request: HttpRequest
    :param file_id: core.File object pk
    :return: HttpStreamingResponse or Http404
    """
    file = get_object_or_404(core_models.File, pk=file_id)

    # If the file has an article_id the press should not serve it.
    # TODO: when untangling Files/Galleys this should be reviewed
    if file.article_id:
        raise Http404

    path_parts = ('press',)

    response = files.serve_any_file(
        request,
        file,
        False,
        path_parts=path_parts,
    )

    return response


@staff_member_required
def journal_order(request):
    """
    Takes a list of posted ids and sorts journals.
    :param request: request object
    :return: a json string
    """

    journals = journal_models.Journal.objects.all()

    ids = [int(_id) for _id in request.POST.getlist('journal[]')]

    for journal in journals:
        sequence = ids.index(journal.pk)
        journal_models.Journal.objects.filter(
            pk=journal.pk
        ).update(
            sequence=sequence
        )

    return HttpResponse('Thanks')


@staff_member_required
def journal_domain(request, journal_id):
    journal = get_object_or_404(journal_models.Journal, pk=journal_id)

    if request.POST:
        new_domain = request.POST.get('domain', None)

        if new_domain:
            journal.domain = new_domain
            journal.save()
            messages.add_message(request, messages.SUCCESS, 'Domain updated')
            return redirect(reverse('core_manager_index'))
        else:
            messages.add_message(request, messages.WARNING, 'No new domain supplied.')

    template = 'press/journal_domain.html'
    context = {
        'journal': journal,
    }

    return render(request, template, context)


@staff_member_required
def merge_users(request):
    users = core_models.Account.objects.all()
    if request.POST:
        from_id = request.POST["from"]
        to_id = request.POST["to"]
        if from_id == to_id:
            messages.add_message(
                request, messages.ERROR,
                "Can't merge a user with itself",
            )
            return redirect(reverse('merge_users'))

        try:
            from_acc = core_models.Account.objects.get(id=from_id)
            to_acc = core_models.Account.objects.get(id=to_id)
        except core_models.Account.DoesNotExist:
            messages.add_message(
                request, messages.ERROR,
                "Can't find users with ids %d, %d" % (from_id, to_id),
            )
        merge_models(from_acc, to_acc)
        messages.add_message(
            request, messages.INFO,
            "Merged %s into %s" % (from_acc.username, to_acc.username),
        )
        return redirect(reverse('merge_users'))

    template = "press/merge_users.html"
    context = {
        'users': users,
    }
    return render(request, template, context)
<|MERGE_RESOLUTION|>--- conflicted
+++ resolved
@@ -20,23 +20,19 @@
     plugin_loader,
     logic as core_logic,
 )
-<<<<<<< HEAD
+
 from journal import (
     models as journal_models,
     views as journal_views,
     forms as journal_forms,
 )
 from press import models as press_models, forms, decorators
-=======
-from core.model_utils import merge_models
-from journal import models as journal_models, views as journal_views, forms as journal_forms
-from press import models as press_models, forms
->>>>>>> 505979d6
 from security.decorators import press_only
 from submission import models as submission_models
 from utils import install
 from utils.logic import get_janeway_version
 from repository import views as repository_views, models
+from core.model_utils import merge_models
 
 
 def index(request):
@@ -181,11 +177,8 @@
             stage=submission_models.STAGE_PUBLISHED
         ).select_related('journal')[:50],
         'version': version,
-<<<<<<< HEAD
-        'repositories': models.Repository.objects.all()
-=======
+        'repositories': models.Repository.objects.all(),
         'url_config': settings.URL_CONFIG,
->>>>>>> 505979d6
     }
 
     return render(request, template, context)

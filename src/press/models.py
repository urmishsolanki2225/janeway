--- conflicted
+++ resolved
@@ -16,16 +16,13 @@
 
 from core import models as core_models
 from core.file_system import JanewayFileSystemStorage
-<<<<<<< HEAD
-from core.model_utils import AbstractSiteModel, SVGImageField, default_press_id
-from submission import models as submission_models
-=======
 from core.model_utils import (
     AbstractSiteModel,
+    default_press_id,
     JanewayBleachField,
     SVGImageField,
 )
->>>>>>> 4575f6b4
+from submission import models as submission_models
 from utils import logic
 from utils.function_cache import cache
 from utils.logger import get_logger

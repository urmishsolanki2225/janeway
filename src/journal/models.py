__copyright__ = "Copyright 2017 Birkbeck, University of London"
__author__ = "Martin Paul Eve & Andy Byers"
__license__ = "AGPL v3"
__maintainer__ = "Birkbeck Centre for Technology and Publishing"

import datetime
from itertools import chain
from operator import itemgetter
import collections
import uuid
import os
import re

from django.conf import settings
from django.core import validators
from django.db import models, transaction
from django.db.models import OuterRef, Subquery, Value
from django.db.models.signals import post_save, m2m_changed
from django.utils.safestring import mark_safe
from django.dispatch import receiver
from django.template import Context, Template
from django.urls import reverse
from django.utils import timezone, translation
from django.utils.functional import cached_property
from django.utils.translation import ugettext

from core import (
        files,
        models as core_models,
        workflow,
)
from core.file_system import JanewayFileSystemStorage
from core.model_utils import AbstractSiteModel, SVGImageField, AbstractLastModifiedModel
from press import models as press_models
from submission import models as submission_models
from utils import setting_handler, logic, install, shared
from utils.function_cache import cache, mutable_cached_property
from utils.logger import get_logger

logger = get_logger(__name__)

# Issue types
# Use "Issue" for regular issues (rolling or periodic)
# Use "Collection" for special collections
ISSUE_TYPES = [
    ('Issue', 'Issue'),
    ('Collection', 'Collection'),
]

fs = JanewayFileSystemStorage()


def cover_images_upload_path(instance, filename):
    try:
        filename = str(uuid.uuid4()) + '.' + str(filename.split('.')[1])
    except IndexError:
        filename = str(uuid.uuid4())

    path = "cover_images/"
    return os.path.join(path, filename)


def default_xsl():
    return core_models.XSLFile.objects.get(
            label=settings.DEFAULT_XSL_FILE_LABEL).pk


def issue_large_image_path(instance, filename):
    try:
        filename = str(uuid.uuid4()) + '.' + str(filename.split('.')[1])
    except IndexError:
        filename = str(uuid.uuid4())

    path = "issues/{0}".format(instance.pk)
    return os.path.join(path, filename)


class Journal(AbstractSiteModel):
    code = models.CharField(max_length=24, unique=True, help_text=ugettext(
        'Short acronym for the journal. Used as part of the journal URL'
        'in path mode and to uniquely identify the journal'
    ))
    current_issue = models.ForeignKey('Issue', related_name='current_issue', null=True, blank=True,
                                      on_delete=models.SET_NULL)
    carousel = models.OneToOneField('carousel.Carousel', related_name='journal', null=True, blank=True)
    thumbnail_image = models.ForeignKey(
        'core.File',
        null=True,
        blank=True,
        related_name='thumbnail_image',
        on_delete=models.SET_NULL,
        help_text=ugettext('The default thumbnail for articles, not to be '
                           'confused with \'Default cover image\'.'),
    )
    press_image_override = models.ForeignKey(
        'core.File',
        null=True,
        blank=True,
        related_name='press_image_override',
        help_text=ugettext('Replaces the press logo in the footer.'),
    )
    default_cover_image = SVGImageField(
        upload_to=cover_images_upload_path,
        null=True,
        blank=True,
        storage=fs,
        help_text=ugettext('The default cover image for journal issues and for '
                           'the journal\'s listing on the press-level website.'),
    )
    default_large_image = SVGImageField(
        upload_to=cover_images_upload_path,
        null=True,
        blank=True,
        storage=fs,
        help_text=ugettext('The default background image for article openers '
                           'and carousel items.'),
    )
    header_image = SVGImageField(
        upload_to=cover_images_upload_path,
        null=True,
        blank=True,
        storage=fs,
        help_text=ugettext('The logo-sized image at the top of all pages, '
                           'typically used for journal logos.'),
    )
    favicon = models.ImageField(
        upload_to=cover_images_upload_path,
        null=True,
        blank=True,
        storage=fs,
        help_text=ugettext('The tiny round or square image appearing in browser '
                           'tabs before the webpage title'),
    )
    # DEPRECATED "description" in favour of "journal_description" setting
    description = models.TextField(null=True, blank=True, verbose_name="Journal Description")
    contact_info = models.TextField(null=True, blank=True, verbose_name="Contact Information")
    keywords = models.ManyToManyField("submission.Keyword", blank=True, null=True)

    disable_metrics_display = models.BooleanField(default=False)
    disable_article_images = models.BooleanField(
        default=False,
        help_text=ugettext('This field has been deprecated in v1.4.3'),
    )
    enable_correspondence_authors = models.BooleanField(default=True)
    disable_html_downloads = models.BooleanField(
        default=False,
        help_text='Used to disable download links for HTML files on the Article page.',
    )
    full_width_navbar = models.BooleanField(default=False)
    is_remote = models.BooleanField(
        default=False,
        help_text=ugettext('When enabled, the journal is marked as not hosted in Janeway.'),
    )
    is_conference = models.BooleanField(default=False)
    is_archived = models.BooleanField(
        default=False,
        help_text="The journal is no longer publishing. This is only used as "
            "part of the journal metadata.",
    )
    remote_submit_url = models.URLField(
        blank=True,
        null=True,
        help_text=ugettext('If the journal is remote you can link to its submission page.'),
    )
    remote_view_url = models.URLField(
        blank=True,
        null=True,
        help_text=ugettext('If the journal is remote you can link to its home page.'),
    )
    view_pdf_button = models.BooleanField(
        default=False,
        help_text=ugettext('Enables a "View PDF" link on article pages.'),
    )

    # Nav Items
    nav_home = models.BooleanField(default=True)
    nav_news = models.BooleanField(default=False)
    nav_articles = models.BooleanField(default=True)
    nav_issues = models.BooleanField(default=True)
    nav_collections = models.BooleanField(default=False)
    nav_contact = models.BooleanField(default=True)
    nav_start = models.BooleanField(default=True)
    nav_review = models.BooleanField(default=True)
    nav_sub = models.BooleanField(default=True)

    # (DEPRECATED)Boolean to determine if this journal has an XSLT file
    has_xslt = models.BooleanField(default=False)
    xsl = models.ForeignKey('core.XSLFile',
        default=default_xsl,
        on_delete=models.SET_DEFAULT,
        related_name="default_xsl",
    )

    # Boolean to determine if this journal should be hidden from the press
    hide_from_press = models.BooleanField(default=False)

    # Display sequence on the Journals page
    sequence = models.PositiveIntegerField(default=0)

    # this has to be handled this way so that we can add migrations to press
    try:
        press_name = press_models.Press.get_press(None).name
    except Exception:
        press_name = ''

    # Issue Display
    display_issue_volume = models.BooleanField(default=True)
    display_issue_number = models.BooleanField(default=True)
    display_issue_year = models.BooleanField(default=True)
    display_issue_title = models.BooleanField(default=True)
    display_article_number = models.BooleanField(
        default=False,
        help_text=ugettext(
            "Whether to display article numbers. Article numbers are distinct " \
            "from article ID and can be set in Edit Metadata.",
        )
    )
    display_article_page_numbers = models.BooleanField(default=True)

    disable_front_end = models.BooleanField(default=False)

    def __str__(self):
        return u'{0}: {1}'.format(self.code, self.domain)

    @staticmethod
    def override_cover(request, absolute=True):
        if request.journal.press_image_override:
            if absolute:
                return os.path.join(settings.BASE_DIR, 'files', 'journals', str(request.journal.pk),
                                    str(request.journal.press_image_override.uuid_filename))
            else:
                return os.path.join('files', 'journals', str(request.journal.pk),
                                    str(request.journal.press_image_override.uuid_filename))
        else:
            return None

    def get_setting(self, group_name, setting_name):
        return setting_handler.get_setting(group_name, setting_name, self, create=False).processed_value

    @property
    @cache(15)
    def name(self):
        try:
            return setting_handler.get_setting('general', 'journal_name', self, default=True).value
        except IndexError:
            self.name = 'Janeway Journal'
            return self.name

    @name.setter
    def name(self, value):
        setting_handler.save_setting('general', 'journal_name', self, value)

    @property
    def publisher(self):
        return setting_handler.get_setting('general', 'publisher_name', self, default=True).value

    @publisher.setter
    def publisher(self, value):
        setting_handler.save_setting('general', 'publisher_name', self, value)

    @property
    @cache(120)
    def issn(self):
        return setting_handler.get_setting('general', 'journal_issn', self, default=True).value

    @mutable_cached_property
    def doi(self):
        return setting_handler.get_setting('Identifiers', 'title_doi', self, default=True).value or None

    @doi.setter
    def doi(self, value):
        setting_handler.save_setting('Identifiers', 'title_doi', self, value)

    @property
    @cache(120)
    def print_issn(self):
        return setting_handler.get_setting('general', 'print_issn', self, default=True).value

    @property
    @cache(120)
    def use_crossref(self):
        return setting_handler.get_setting('Identifiers', 'use_crossref', self, default=True).processed_value

    @issn.setter
    def issn(self, value):
        setting_handler.save_setting('general', 'journal_issn', self, value)

    @print_issn.setter
    def print_issn(self, value):
        setting_handler.save_setting('general', 'print_issn', self, value)

    @property
    def slack_logging_enabled(self):
        slack_webhook = setting_handler.get_setting('general', 'slack_webhook', self).value
        slack_logging = setting_handler.get_setting('general', 'slack_logging', self).processed_value

        if slack_logging and slack_webhook:
            return True
        else:
            return False

    @property
    def press(self):
        press = press_models.Press.objects.all()[0]
        return press

    @classmethod
    def get_by_request(cls, request):
        obj, path = super().get_by_request(request)
        if not obj:
            # Lookup by code
            try:
                code = request.path.split('/')[1]
                obj = cls.objects.get(code=code)
                path = code
            except (IndexError, cls.DoesNotExist):
                pass
        return obj, path

    def site_url(self, path=""):
        if self.domain and not settings.URL_CONFIG == 'path':

            # Handle domain journal being browsed in path mode
            site_path = f'/{self.code}'
            if path and path.startswith(site_path):
                path = path[len(site_path):]
            return logic.build_url(
                    netloc=self.domain,
                    scheme=self.SCHEMES[self.is_secure],
                    port=None,
                    path=path,
            )
        else:
            return self.press.site_path_url(self, path)

    def next_issue_order(self):
        issue_orders = [issue.order for issue in Issue.objects.filter(journal=self)]
        return max(issue_orders) + 1 if issue_orders else 0

    @property
    def issues(self):
        return Issue.objects.filter(journal=self)

    @property
    def issue_type_plural_name(self):
        try:
            issue_type = IssueType.objects.get(journal=self, code="issue")
            return issue_type.plural_name
        except IssueType.DoesNotExist:
            return None

    def serial_issues(self):
        return Issue.objects.filter(journal=self, issue_type__code='issue')

    @property
    def published_issues(self):
        return Issue.objects.filter(
            journal=self,
            date__lte=timezone.now(),
        )

    def editors(self):
        """ Returns all users enrolled as editors for the journal
        :return: A queryset of core.models.Account
        """
        return core_models.Account.objects.filter(
                accountrole__role__slug="editor",
                accountrole__journal=self,
        )

    def users_with_role(self, role):
        pks = [
            role.user.pk for role in core_models.AccountRole.objects.filter(
                role__slug=role,
                journal=self,
            ).prefetch_related('user')
        ]
        return core_models.Account.objects.filter(pk__in=pks)

    def users_with_role_count(self, role):
        return core_models.AccountRole.objects.filter(
            role__slug=role,
            journal=self,
        ).count()

    def editor_pks(self):
        return [[str(role.user.pk), str(role.user.pk)] for role in
                core_models.AccountRole.objects.filter(role__slug='editor', journal=self)]

    def journal_users(self, objects=True):
        account_roles = core_models.AccountRole.objects.filter(
            journal=self,
            user__is_active=True,
        ).select_related('user')

        if objects:
            users = {role.user for role in account_roles}
        else:
            users = {role.user.pk for role in account_roles}

        return users

    @cache(300)
    def editorial_groups(self):
        return core_models.EditorialGroup.objects.filter(journal=self)

    @property
    def editor_emails(self):
        editor_roles = core_models.AccountRole.objects.filter(role__slug='editor', journal=self)
        return [role.user.email for role in editor_roles]

    def next_featured_article_order(self):
        orderings = [featured_article.sequence for featured_article in self.featuredarticle_set.all()]
        return max(orderings) + 1 if orderings else 0

    def next_contact_order(self):
        contacts = core_models.Contacts.objects.filter(content_type__model='journal', object_id=self.pk)
        orderings = [contact.sequence for contact in contacts]
        return max(orderings) + 1 if orderings else 0

    def next_group_order(self):
        orderings = [group.sequence for group in self.editorialgroup_set.all()]
        return max(orderings) + 1 if orderings else 0

    @property
    def scss_files(self):
        import journal.logic as journal_logic
        return journal_logic.list_scss(self)

    @property
    def active_carousel(self):
        """ Renders a carousel for the journal homepage.
        :return: a tuple containing the active carousel and list of associated articles
        """
        if self.carousel is None or not self.carousel.enabled:
            return None, []
        items = self.carousel.get_items()
        if self.carousel.current_issue and self.current_issue:
            items = chain([self.current_issue], items)

        return self.carousel, items

    def next_pa_seq(self):
        "Works out what the next pinned article sequence should be."
        pinned_articles = PinnedArticle.objects.filter(journal=self).reverse()
        if pinned_articles:
            return pinned_articles[0].sequence + 1
        else:
            return 0

    def setup_directory(self):
        directory = os.path.join(settings.BASE_DIR, 'files', 'journals', str(self.pk))
        if not os.path.exists(directory):
            os.makedirs(directory)

    def workflow(self):
        try:
            return core_models.Workflow.objects.get(journal=self)
        except core_models.Workflow.DoesNotExist:
            return workflow.create_default_workflow(self)

    def element_in_workflow(self, element_name):
        try:
            element = core_models.WorkflowElement.objects.get(element_name=element_name, journal=self)
            if element in self.workflow().elements.all():
                return True
            else:
                return False
        except core_models.WorkflowElement.DoesNotExist:
            return False

    @property
    def published_articles(self):
        return submission_models.Article.objects.filter(
            journal=self,
            stage=submission_models.STAGE_PUBLISHED,
            date_published__lte=timezone.now(),
        )

    def article_keywords(self):
        return submission_models.Keyword.objects.filter(
            article__in=self.published_articles
        ).order_by('word').distinct()

    @property
    def workflow_plugin_elements(self):
        return self.workflowelement_set.exclude(
            element_name__in=workflow.core_workflow_element_names()
        )

    @property
    def description_for_press(self):
        press_description = self.get_setting(
            group_name='general',
            setting_name='press_journal_description'
        )
        if press_description:
            return press_description
        else:
            return self.get_setting(
                group_name='general',
                setting_name='journal_description',
            )


class PinnedArticle(models.Model):
    journal = models.ForeignKey(Journal)
    article = models.ForeignKey('submission.Article')
    sequence = models.PositiveIntegerField(default=0)

    class Meta:
        ordering = ('sequence',)

    def __str__(self):
        return '{0}, {1}: {2}'.format(self.sequence, self.journal.code, self.article.title)


ISSUE_CODE_RE = re.compile("^[a-zA-Z0-9-_]+$")


class Issue(AbstractLastModifiedModel):
    journal = models.ForeignKey(Journal)

    # issue metadata
    volume = models.IntegerField(default=1)
    issue = models.CharField(max_length=255, default="1")
    issue_title = models.CharField(blank=True, max_length=300)
    cached_display_title = models.CharField(
        null=True, blank=True, max_length=300,
        editable=False,
        help_text=ugettext(
            "Autogenerated cache of the display format of an issue title"
        ),
    )
    date = models.DateTimeField(default=timezone.now)
    order = models.IntegerField(default=0)
    issue_type = models.ForeignKey(
        "journal.IssueType", blank=False, null=True, on_delete=models.SET_NULL)
    # To be deprecated in 1.3.7
    old_issue_type = models.CharField(max_length=200, default='Issue', choices=ISSUE_TYPES, null=True, blank=True)
    issue_description = models.TextField(blank=True, null=True)
    short_description = models.CharField(max_length=600, blank=True, null=True)

    cover_image = SVGImageField(
        upload_to=cover_images_upload_path, null=True, blank=True, storage=fs,
        help_text=ugettext(
            "Image representing the the cover of a printed issue or volume",
        )
    )
    large_image = SVGImageField(
        upload_to=issue_large_image_path, null=True, blank=True, storage=fs,
        help_text=ugettext(
            "landscape hero image used in the carousel and issue page"
        )
    )

    # issue articles
    articles = models.ManyToManyField('submission.Article', blank=True, null=True, related_name='issues')

    # guest editors
    editors = models.ManyToManyField(
        'core.Account',
        blank=True,
        null=True,
        related_name='guest_editors',
        through='IssueEditor',
    )

    code = models.SlugField(
        max_length=700, null=True, blank=True,
        help_text=ugettext(
            "An optional alphanumeric code (Slug) used to generate a verbose "
            " url for this issue. e.g: 'winter-special-issue'."
        ),
    )
    doi = models.CharField(
        max_length=255,
        blank=True,
        null=True,
        verbose_name='DOI',
        help_text='The DOI (not URL) to be registered for the issue when registering '
                  'articles that are part of this issue. If you have enabled issue '
                  'autoregistration in your settings, this field should not be '
                  'entered manually.',
        )


    @property
    def hero_image_url(self):
        if self.large_image:
            return self.large_image.url
        elif self.journal.default_large_image:
            return self.journal.default_large_image.url
        else:
            return ''

    @property
    def date_published(self):
        return datetime.datetime(
            self.date.year, self.date.month, self.date.day,
            tzinfo=self.date.tzinfo,
        )

    @property
    def url(self):
        if self.is_serial:
            path = reverse("journal_issue", kwargs={"issue_id": self.pk})
        else:
            path = reverse(
                "journal_collection", kwargs={"collection_id": self.pk})
        return self.journal.site_url(path=path)

    @property
    def carousel_subtitle(self):
        if not self.is_serial:
            return self.issue_type.pretty_name
        if self == self.journal.current_issue:
            return ugettext("Current Issue")
        else:
            return ""

    @property
    def carousel_title(self):
        return self.display_title

    @property
    def carousel_image_resolver(self):
        return 'news_file_download'

    @property
    def is_serial(self):
        if self.issue_type.code == 'issue':
            return True
        else:
            return False

    @cached_property
    def display_title(self):
        return mark_safe(
            self.cached_display_title
            or self.update_display_title(save=True)
        )

    def update_display_title(self, save=False):
        title = None
        if self.issue_type and self.issue_type.code == 'issue':
            if save:
                self.save()
                return self.cached_display_title
            title = self.cached_display_title = self.pretty_issue_identifier
        else:
            self.cached_display_title = ''
            title = self.issue_title

        return title

    def issue_title_parts(self, article=None):
        journal = self.journal
        volume = issue = year = issue_title = article_number = page_numbers = ''

        if journal.display_issue_volume and self.volume:
            volume = "{%% trans 'Volume' %%} %s" % self.volume
        if journal.display_issue_number and self.issue and self.issue != "0":
            issue = ugettext("Issue") + " {}".format(self.issue)
            issue = "{%% trans 'Issue' %%} %s" % self.issue
        if journal.display_issue_year and self.date:
            year = "{}".format(self.date.year)
        if journal.display_issue_title:
            issue_title = self.issue_title
        if journal.display_article_number and article and article.article_number:
            article_number = "{%% trans 'Article' %%} %s" % article.article_number
        if journal.display_article_page_numbers and article:
            if article.page_range:
                page_numbers = article.page_range
            elif article.total_pages:
                if article.total_pages != 1:
                    label = ugettext('pages')
                else:
                    label = ugettext('page')
                num_pages = str(article.total_pages)
                page_numbers = f"{num_pages} {label}"

        return [volume, issue, year, issue_title, article_number, page_numbers]

    @property
    def pretty_issue_identifier(self):
        template = Template(
            " &bull; ".join((filter(None, self.issue_title_parts()))),
        )
        return mark_safe(template.render(Context()))

    @property
    def non_pretty_issue_identifier(self):
        return Template(
            " ".join((filter(None, self.issue_title_parts())))
        ).render(Context())

    @property
    def manage_issue_list(self):
        section_article_dict = collections.OrderedDict()

        article_pks = [article.pk for article in self.articles.all()]

        # Find explicitly ordered sections for this issue
        ordered_sections = SectionOrdering.objects.filter(issue=self)

        for ordered_section in ordered_sections:
            article_list = list()

            ordered_articles = ArticleOrdering.objects.filter(issue=self, section=ordered_section.section)

            for article in ordered_articles:
                article_list.append(article)

            articles = self.articles.filter(section=ordered_section.section, pk__in=article_pks)

            for article in articles:
                if not article in article_list:
                    article_list.append(article)

            section_article_dict[ordered_section.section] = article_list

        # Handle all other sections that have articles in this issue.
        for article in self.articles.all():
            if not section_article_dict.get(article.section):
                article_list = list()
                articles = self.articles.filter(section=article.section, pk__in=article_pks).order_by('section')

                for article in articles:
                    article_list.append(article)

                section_article_dict[article.section] = article_list

        return section_article_dict

    @property
    def all_sections(self):
        ordered_sections = [order.section for order in SectionOrdering.objects.filter(issue=self)]
        articles = self.articles.all().order_by('section')

        for article in articles:
            if not article.section in ordered_sections:
                ordered_sections.append(article.section)

        return ordered_sections

    @property
    def first_section(self):
        all_sections = self.all_sections

        if all_sections:
            return all_sections[0]
        else:
            return 0

    @property
    def last_section(self):
        all_sections = self.all_sections

        if all_sections:
            return all_sections[-1]
        else:
            return 0

    @property
    def issue_articles(self):
        # this property should be used to display article ToCs since
        # it enforces visibility of Published items
        articles = self.articles.filter(
            stage=submission_models.STAGE_PUBLISHED,
            date_published__lte=timezone.now(),
        )

        ordered_list = list()
        for article in articles:
            ordered_list.append({'article': article, 'order': self.get_article_order(article)})

        return sorted(ordered_list, key=itemgetter('order'))

    def structure(self):
        # This method is very inefficient and is not used in core anymore
        # Kept for backwards compatibility with 3rd party themes
        logger.warning(
            "Using 'Issue.structure' will be deprecated as of Janeway 1.4"
        )
        structure = collections.OrderedDict()

        sections = self.all_sections
        articles = self.articles.filter(
            stage=submission_models.STAGE_PUBLISHED,
            date_published__lte=timezone.now(),
        )

        for section in sections:
            article_with_order = ArticleOrdering.objects.filter(
                issue=self,
                section=section,
                article__stage=submission_models.STAGE_PUBLISHED,
                article__date_published__lte=timezone.now(),
            )

            article_list = list()
            for order in article_with_order:
                article_list.append(order.article)

            for article in articles.filter(section=section):
                if not article in article_list:
                    article_list.append(article)
            structure[section] = article_list

        return structure

    def get_sorted_articles(self, published_only=True):
        """ Returns issue articles sorted by section and article order

        Many fields are prefetched and annotated to handle large issues more
        eficiently. In particular, it annotates relevant SectionOrder and
        ArticleOrdering rows as section_order and article_order respectively.
        Returns a Queryset which should keep the memory footprint at a minimum
        """

        section_order_subquery = SectionOrdering.objects.filter(
            section=OuterRef("section__pk"),
            issue=Value(self.pk),
        ).values_list("order")

        article_order_subquery = ArticleOrdering.objects.filter(
            section=OuterRef("section__pk"),
            article=OuterRef("pk"),
            issue=Value(self.pk),
        ).values_list("order")

        issue_articles = self.articles.prefetch_related(
            'authors',
            'frozenauthor_set',
            'manuscript_files',
        ).select_related(
            'section',
        ).annotate(
            section_order=Subquery(section_order_subquery),
            article_order=Subquery(article_order_subquery),
        ).order_by(
            "section_order",
            "section__sequence",
            "section__pk",
            "article_order",
        )

        if published_only:
            issue_articles = issue_articles.filter(
                stage=submission_models.STAGE_PUBLISHED,
                date_published__lte=timezone.now(),
            )

        return issue_articles

    @property
    def article_pks(self):
        return [article.pk for article in self.articles.all()]

    def get_article_order(self, article):
        try:
            try:
                ordering = ArticleOrdering.objects.get(article=article, issue=self)
                return ordering.order
            except ArticleOrdering.MultipleObjectsReturned:
                orderings = ArticleOrdering.objects.filter(article=article, issue=self)
                return orderings[0]
        except ArticleOrdering.DoesNotExist:
            return 0

    def next_order(self):
        orderings = [ordering.order for ordering in ArticleOrdering.objects.filter(issue=self)]
        return max(orderings) + 1 if orderings else 0

    @staticmethod
    def auto_increment_volume_issue(journal):
        """
        Takes a journal as input
        Looks at latest non-collection issue in journal,
        Returns a tuple of ints representing the next (volume, issue)
        """
        from datetime import datetime

        # get the latest issue from the specified journal
        try:
            latest_issue = Issue.objects.filter(
                journal=journal,
                issue_type__code='issue',
            ).latest('date')

        # if no issues in journal, start at 1:1
        except Issue.DoesNotExist:
            return (1, "1")

        # if issues exist, iterate - if new year, add 1 to volume and reset issue to 1
        # otherwise keep volume the same and add 1 to issue
        else:
            if datetime.now().year > latest_issue.date.year:
                volume = latest_issue.volume + 1
                issue = "1"
                return (volume, issue)
            else:
                if latest_issue.issue.isdigit():
                    issue = int(latest_issue.issue) + 1
                    return (latest_issue.volume, str(issue))
                else:
                    raise TypeError(
                        "Can't auto increase issue number after issue %s",
                        latest_issue.issue,
                    )

<<<<<<< HEAD
    def is_published(self):
        if self.date and self.date < timezone.now():
            return True
        return False
=======
    def order_articles_in_sections(self, sort_field, order):
        order_by_string = '{}{}'.format(
            '-' if order == 'dsc' else '',
            sort_field,
        )

        for section in self.all_sections:
            section_articles = self.articles.filter(
                section=section
            ).order_by(
                order_by_string,
            )
            ids_in_order = [section_article.pk for section_article in section_articles]
            for article in section_articles:
                article_ordering, _ = ArticleOrdering.objects.get_or_create(
                    issue=self,
                    section=section,
                    article=article,
                )
                article_ordering.order = ids_in_order.index(article_ordering.article.pk)
                article_ordering.save()

    def save(self, *args, **kwargs):
        # set save as False to avoid infinite recursion
        self.update_display_title(save=False)
        super().save(*args, **kwargs)
>>>>>>> ea13789d

    def __str__(self):
        return (
            '{self.issue_type.pretty_name}: '
            '{self.issue}({self.volume}) '
            '{self.issue_title} ({self.date.year})'.format(self=self)
        )

    class Meta:
        ordering = ("order", "-date")
        unique_together = ("journal", "code")


class IssueType(models.Model):
    journal = models.ForeignKey(Journal)
    code = models.CharField(max_length=255)

    pretty_name = models.CharField(max_length=255)
    custom_plural = models.CharField(max_length=255, blank=True, null=True)

    def __str__(self):
        return (
            self.custom_plural
            or self.pretty_name
            or "{self.code}".format(self=self)
        )


    @property
    def plural_name(self):
        return self.custom_plural or "{self.pretty_name}s".format(self=self)

    class Meta:
        unique_together = ('journal', 'code')


class IssueGalley(models.Model):
    FILES_PATH = 'issues'

    file = models.ForeignKey('core.File')
    # An Issue can only have one galley at this time (PDF)
    issue = models.OneToOneField('journal.Issue', related_name='galley')

    @transaction.atomic
    def replace_file(self, other):
        new_file = files.overwrite_file(other, self.file, self.path_parts)
        self.file = new_file
        self.save()

    def serve(self, request):
        public = True
        return files.serve_any_file(
            request,
            self.file,
            public,
            path_parts=self.path_parts,
        )

    @property
    def path_parts(self):
        path_parts = (self.FILES_PATH, self.issue.pk)
        return path_parts


class IssueEditor(models.Model):
    account = models.ForeignKey('core.Account')
    issue = models.ForeignKey(Issue)
    role = models.CharField(max_length=255, default='Guest Editor')

    def __str__(self):
        return "{user} {role}".format(
            user=self.account.full_name(),
            role=self.role,
        )


class SectionOrdering(models.Model):
    section = models.ForeignKey('submission.Section')
    issue = models.ForeignKey(Issue)
    order = models.PositiveIntegerField(default=1)

    def __str__(self):
        return "{0}: {1}, ({2} {3}) {4}".format(self.order, self.issue.issue_title, self.issue.volume, self.issue.issue, self.section)

    class Meta:
        ordering = ('order', 'section')


class ArticleOrdering(models.Model):
    article = models.ForeignKey('submission.Article')
    issue = models.ForeignKey(Issue)
    section = models.ForeignKey('submission.Section')
    order = models.PositiveIntegerField(default=1)

    class Meta:
        unique_together = ('article', 'issue', 'section')
        ordering = ('order', 'section')

    def __str__(self):
        return "{0}: {1}, {2}".format(self.order, self.section, self.article.title)


class FixedPubCheckItems(models.Model):
    article = models.OneToOneField('submission.Article')

    metadata = models.BooleanField(default=False)
    verify_doi = models.BooleanField(default=False)
    select_issue = models.BooleanField(default=False)
    set_pub_date = models.BooleanField(default=False)
    notify_the_author = models.BooleanField(default=False)
    select_render_galley = models.BooleanField(default=False)
    select_article_image = models.BooleanField(default=False)
    select_open_reviews = models.BooleanField(default=False)


class PresetPublicationCheckItem(models.Model):
    journal = models.ForeignKey(Journal)

    title = models.TextField()
    text = models.TextField()
    enabled = models.BooleanField(default=True)


class PrePublicationChecklistItem(models.Model):
    article = models.ForeignKey('submission.Article')

    completed = models.BooleanField(default=False)
    completed_by = models.ForeignKey('core.Account', blank=True, null=True)
    completed_on = models.DateTimeField(blank=True, null=True)

    title = models.TextField()
    text = models.TextField()

    def __str__(self):
        return "{0} - {1}".format(self.pk, self.title)


class BannedIPs(models.Model):
    ip = models.GenericIPAddressField()
    date_banned = models.DateField(auto_now_add=True)

    class Meta:
        verbose_name_plural = "Banned IPs"


def notification_type():
    return (
        ('submission', 'Submission'),
        ('acceptance', 'Acceptance'),
    )


class Notifications(models.Model):
    journal = models.ForeignKey(Journal)
    user = models.ForeignKey('core.Account')
    domain = models.CharField(max_length=100)
    type = models.CharField(max_length=10, choices=notification_type())
    active = models.BooleanField(default=False)

    def __str__(self):
        return '{0}, {1}: {2}'.format(self.journal, self.user, self.domain)


# Signals

@receiver(post_save, sender=Journal)
def setup_default_section(sender, instance, created, **kwargs):
    if created:
        with translation.override(settings.LANGUAGE_CODE):
            submission_models.Section.objects.get_or_create(
                journal=instance,
                number_of_reviewers=2,
                name='Article',
                plural='Articles'
            )


@receiver(post_save, sender=Journal)
def setup_default_workflow(sender, instance, created, **kwargs):
    if created:
        workflow.create_default_workflow(instance)


@receiver(post_save, sender=Journal)
def setup_submission_configuration(sender, instance, created, **kwargs):
    if created:
        submission_models.SubmissionConfiguration.objects.get_or_create(
            journal=instance,
        )


@receiver(post_save, sender=Journal)
def setup_licenses(sender, instance, created, **kwargs):
    if created:
        install.update_license(
            instance,
        )


@receiver(post_save, sender=Journal)
def setup_submission_items(sender, instance, created, **kwargs):
    if created:
        install.setup_submission_items(
            instance,
        )


@receiver(post_save, sender=Journal)
def setup_default_form(sender, instance, created, **kwargs):
    if created:
        from review import models as review_models

        if not review_models.ReviewForm.objects.filter(
                slug='default-form',
                journal=instance,
        ).exists():

            default_review_form = review_models.ReviewForm.objects.create(
                journal=instance,
                name='Default Form',
                slug='default-form',
                intro='Please complete the form below.',
                thanks='Thank you for completing the review.'
            )

            main_element = review_models.ReviewFormElement.objects.create(
                name='Review',
                kind='textarea',
                required=True,
                order=1,
                width='large-12 columns',
                help_text=ugettext('Please add as much detail as you can.'),
            )

            default_review_form.elements.add(main_element)


@receiver(post_save, sender=Journal)
def update_issue_display_title(sender, instance, created, **kwargs):
    for issue in Issue.objects.filter(journal=instance):
        issue.save()

def issue_articles_change(sender, **kwargs):
    """
    When an article is removed from an issue this signal will delete any
    orderings for that article in the issue.
    """
    supported_actions = ['post_remove', 'post_add']
    issue_or_article = kwargs.get('instance')
    action = kwargs.get('action')
    update_side = kwargs.get('reverse')

    if issue_or_article and action in supported_actions:
        object_pks = kwargs.get('pk_set', [])
        for object_pk in object_pks:

            if update_side:
                article = issue_or_article
                issue = Issue.objects.get(pk=object_pk)
            else:
                article = submission_models.Article.objects.get(pk=object_pk)
                issue = issue_or_article

            if action == 'post_remove':
                try:
                    ordering = ArticleOrdering.objects.get(
                        issue=issue,
                        article=article,
                    ).delete()
                except ArticleOrdering.DoesNotExist:
                    pass

                # if this is the last Article of this Section, remove SectionOrdering for that Section.
                try:
                    if not issue.articles.filter(
                        section=article.section,
                    ).exists():
                        section_ordering = SectionOrdering.objects.get(
                            issue=issue,
                            section=article.section,
                        ).delete()
                except SectionOrdering.DoesNotExist:
                    pass

                if issue == article.primary_issue:
                    if article.issues_list().exists():
                        article.primary_issue = article.issues_list().first()
                    else:
                        article.primary_issue = None
                    article.save()

            elif action == 'post_add':
                ArticleOrdering.objects.get_or_create(
                    issue=issue,
                    article=article,
                    section=article.section,
                    order=issue.next_order(),
                )

                if not article.primary_issue:
                    article.primary_issue = issue
                    article.save()


m2m_changed.connect(issue_articles_change, sender=Issue.articles.through)<|MERGE_RESOLUTION|>--- conflicted
+++ resolved
@@ -910,12 +910,11 @@
                         latest_issue.issue,
                     )
 
-<<<<<<< HEAD
     def is_published(self):
         if self.date and self.date < timezone.now():
             return True
         return False
-=======
+
     def order_articles_in_sections(self, sort_field, order):
         order_by_string = '{}{}'.format(
             '-' if order == 'dsc' else '',
@@ -942,7 +941,6 @@
         # set save as False to avoid infinite recursion
         self.update_display_title(save=False)
         super().save(*args, **kwargs)
->>>>>>> ea13789d
 
     def __str__(self):
         return (

__copyright__ = "Copyright 2017 Birkbeck, University of London"
__author__ = "Martin Paul Eve & Andy Byers"
__license__ = "AGPL v3"
__maintainer__ = "Birkbeck Centre for Technology and Publishing"


from operator import itemgetter
import collections
import uuid
import os

from django.db import models
from django.utils import timezone
from django.conf import settings
from django.core.files.storage import FileSystemStorage
from django.urls import reverse
from django.db.models.signals import post_save
from django.dispatch import receiver

from utils.function_cache import cache
from utils import setting_handler
from submission import models as submission_models
from core import models as core_models, workflow
from press import models as press_models

# Issue types
# Use "Issue" for regular issues (rolling or periodic)
# Use "Collection" for special collections
ISSUE_TYPES = [
    ('Issue', 'Issue'),
    ('Collection', 'Collection'),
]

fs = FileSystemStorage(location=settings.MEDIA_ROOT)


def cover_images_upload_path(instance, filename):
    try:
        filename = str(uuid.uuid4()) + '.' + str(filename.split('.')[1])
    except IndexError:
        filename = str(uuid.uuid4())

    path = "cover_images/"
    return os.path.join(path, filename)


def issue_large_image_path(instance, filename):
    try:
        filename = str(uuid.uuid4()) + '.' + str(filename.split('.')[1])
    except IndexError:
        filename = str(uuid.uuid4())

    path = "issues/{0}".format(instance.pk)
    return os.path.join(path, filename)


class Journal(models.Model):
    code = models.CharField(max_length=10)
    domain = models.CharField(max_length=255, default='www.example.com', unique=True)
    current_issue = models.ForeignKey('Issue', related_name='current_issue', null=True, blank=True,
                                      on_delete=models.SET_NULL)
    carousel = models.OneToOneField('carousel.Carousel', related_name='journal', null=True, blank=True)
    thumbnail_image = models.ForeignKey('core.File', null=True, blank=True, related_name='thumbnail_image',
                                        on_delete=models.SET_NULL)
    press_image_override = models.ForeignKey('core.File', null=True, blank=True, related_name='press_image_override')
    default_cover_image = models.ImageField(upload_to=cover_images_upload_path, null=True, blank=True, storage=fs)
    default_large_image = models.ImageField(upload_to=cover_images_upload_path, null=True, blank=True, storage=fs)
    header_image = models.ImageField(upload_to=cover_images_upload_path, null=True, blank=True, storage=fs)
    favicon = models.ImageField(upload_to=cover_images_upload_path, null=True, blank=True, storage=fs)
    description = models.TextField(null=True, blank=True, verbose_name="Journal Description")

    is_remote = models.BooleanField(default=False)
    remote_submit_url = models.URLField(blank=True, null=True)
    remote_view_url = models.URLField(blank=True, null=True)

    # Nav Items
    nav_home = models.BooleanField(default=True)
    nav_news = models.BooleanField(default=False)
    nav_articles = models.BooleanField(default=True)
    nav_issues = models.BooleanField(default=True)
    nav_contact = models.BooleanField(default=True)
    nav_start = models.BooleanField(default=True)
    nav_review = models.BooleanField(default=True)
    nav_sub = models.BooleanField(default=True)

    # Boolean to determine if this journal has XSLT file
    has_xslt = models.BooleanField(default=False)

    # Boolean to determine if this journal should be hdden from the press
    hide_from_press = models.BooleanField(default=False)

    # Display sequence on the Journals page
    sequence = models.PositiveIntegerField(default=0)

    # this has to be handled this way so that we can add migrations to press
    try:
        press_name = press_models.Press.get_press(None).name
    except BaseException:
        press_name = ''

    def __str__(self):
        return u'{0}: {1}'.format(self.code, self.domain)

    @staticmethod
    def override_cover(request, absolute=True):
        if request.journal.press_image_override:
            if absolute:
                return os.path.join(settings.BASE_DIR, 'files', 'journals', str(request.journal.pk),
                                    str(request.journal.press_image_override.uuid_filename))
            else:
                return os.path.join('files', 'journals', str(request.journal.pk),
                                    str(request.journal.press_image_override.uuid_filename))
        else:
            return None

    def get_setting(self, group_name, setting_name):
        return setting_handler.get_setting(group_name, setting_name, self, create=False).processed_value

    @property
    @cache(300)
    def name(self):
        try:
            return setting_handler.get_setting('general', 'journal_name', self, create=False, fallback='en').value
        except IndexError:
            self.name = 'Janeway Journal'
            return self.name

    @name.setter
    def name(self, value):
        setting_handler.save_setting('general', 'journal_name', self, value)

    @property
    def publisher(self):
        return setting_handler.get_setting('general', 'publisher_name', self, create=False, fallback='en').value

    @publisher.setter
    def publisher(self, value):
        setting_handler.save_setting('general', 'publisher_name', self, value)

    @property
    @cache(120)
    def issn(self):
        return setting_handler.get_setting('general', 'journal_issn', self, create=False, fallback='en').value

    @property
    @cache(120)
    def use_crossref(self):
        try:
            return setting_handler.get_setting('Identifiers',
                                               'crossref_prefix',
                                               self,
                                               create=False,
                                               fallback='en').processed_value
        except IndexError:
            return False

    @issn.setter
    def issn(self, value):
        setting_handler.save_setting('general', 'journal_issn', self, value)

    @property
    def slack_logging_enabled(self):
        slack_webhook = setting_handler.get_setting('general', 'slack_webhook', self).value
        slack_logging = setting_handler.get_setting('general', 'slack_logging', self).processed_value

        if slack_logging and slack_webhook:
            return True
        else:
            return False

<<<<<<< HEAD
    def full_url(self, request=None):
        if not request:
            return self.requestless_url()

        return 'http{0}://{1}{2}'.format(
=======
    def full_url(self, request):
        return 'http{0}://{1}{2}{3}'.format(
>>>>>>> da385943
            's' if request.is_secure() else '',
            self.domain,
            ':{0}'.format(request.port) if (request != 80 or request.port == 443) and settings.DEBUG else '',
            '{0}{1}'.format('/' if settings.URL_CONFIG == 'path' else '',
                            self.code if settings.URL_CONFIG == 'path' else '')
        )

    def full_reverse(self, request, url_name, kwargs):
        base_url = self.full_url(request)
        url_path = reverse(url_name, kwargs=kwargs)
        return "{0}{1}".format(base_url, url_path)

    def requestless_url(self):
        from core.middleware import GlobalRequestMiddleware
        local_request = GlobalRequestMiddleware.get_current_request()

        if local_request.journal:
            return local_request.journal_base_url
        else:
            return local_request.press_base_url

    def next_issue_order(self):
        issue_orders = [issue.order for issue in Issue.objects.filter(journal=self)]
        return max(issue_orders) + 1 if issue_orders else 0

    def issues(self):
        return Issue.objects.filter(journal=self)

    def editors(self):
        pks = [role.user.pk for role in core_models.AccountRole.objects.filter(role__slug='editor', journal=self)]
        return core_models.Account.objects.filter(pk__in=pks)

    def users_with_role(self, role):
        pks = [role.user.pk for role in core_models.AccountRole.objects.filter(role__slug=role, journal=self)]
        return core_models.Account.objects.filter(pk__in=pks)

    def editor_pks(self):
        return [[str(role.user.pk), str(role.user.pk)] for role in
                core_models.AccountRole.objects.filter(role__slug='editor', journal=self)]

    def journal_users(self, objects=True):
        if objects:
            users = [role.user for role in core_models.AccountRole.objects.filter(journal=self)]
        else:
            users = [role.user.pk for role in core_models.AccountRole.objects.filter(journal=self)]

        return set(users)

    @cache(300)
    def editorial_groups(self):
        return core_models.EditorialGroup.objects.filter(journal=self)

    @property
    def editor_emails(self):
        editor_roles = core_models.AccountRole.objects.filter(role__slug='editor', journal=self)
        return [role.user.email for role in editor_roles]

    def next_featured_article_order(self):
        orderings = [featured_article.sequence for featured_article in self.featuredarticle_set.all()]
        return max(orderings) + 1 if orderings else 0

    def next_contact_order(self):
        contacts = core_models.Contacts.objects.filter(content_type__model='journal', object_id=self.pk)
        orderings = [contact.sequence for contact in contacts]
        return max(orderings) + 1 if orderings else 0

    def next_group_order(self):
        orderings = [group.sequence for group in self.editorialgroup_set.all()]
        return max(orderings) + 1 if orderings else 0

    @property
    def scss_files(self):
        import journal.logic as journal_logic
        return journal_logic.list_scss(self)

    @property
    def active_carousel(self):
        """ Renders a carousel for the journal homepage.
        :return: a tuple containing the active carousel and list of associated articles
        """
        import core.logic as core_logic
        carousel_objects = []
        article_objects = []
        news_objects = []

        if self.carousel is None:
            return None, []

        if self.carousel.mode == 'off':
            return self.carousel, []

        # determine the carousel mode and build the list of objects as appropriate
        if self.carousel.mode == "latest":
            article_objects = core_logic.latest_articles(self.carousel, 'journal')

        elif self.carousel.mode == "selected":
            article_objects = core_logic.selected_articles(self.carousel, 'journal')

        elif self.carousel.mode == "news":
            news_objects = core_logic.news_items(self.carousel, 'journal')

        elif self.carousel.mode == "mixed":
            # news items and latest articles
            news_objects = core_logic.news_items(self.carousel, 'journal')
            article_objects = core_logic.latest_articles(self.carousel, 'journal')

        elif self.carousel.mode == "mixed-selected":
            # news items and latest articles
            news_objects = core_logic.news_items(self.carousel, 'journal')
            article_objects = core_logic.selected_articles(self.carousel)

        # run the exclusion routine
        if self.carousel.mode != "news" and self.carousel.exclude:
            # remove articles from the list here when the user has specified that certain articles
            # should be excluded
            exclude_list = self.carousel.articles.all()
            excluded = exclude_list.values_list('id', flat=True)
            try:
                article_objects = article_objects.exclude(id__in=excluded)
            except AttributeError:
                for exclude_item in exclude_list:
                    if exclude_item in article_objects:
                        article_objects.remove(exclude_item)

        # now limit the items by the respective amounts
        if self.carousel.article_limit > 0:
            article_objects = article_objects[:self.carousel.article_limit]

        if self.carousel.news_limit > 0:
            news_objects = news_objects[:self.carousel.news_limit]

        # if running in a mixed mode, sort the objects by a mixture of date_published for articles and posted for
        # news items. Note, this has to be done AFTER the exclude procedure above.
        if self.carousel.mode == "mixed-selected" or self.carousel.mode == 'mixed':
            carousel_objects = core_logic.sort_mixed(article_objects, news_objects)
        elif self.carousel.mode == 'news':
            carousel_objects = news_objects
        else:
            carousel_objects = article_objects

        return self.carousel, carousel_objects

    def next_pa_seq(self):
        "Works out what the next pinned article sequence should be."
        pinned_articles = PinnedArticle.objects.filter(journal=self).reverse()
        if pinned_articles:
            return pinned_articles[0].sequence + 1
        else:
            return 0

    def setup_directory(self):
        directory = os.path.join(settings.BASE_DIR, 'files', 'journals', str(self.pk))
        if not os.path.exists(directory):
            os.makedirs(directory)

    def workflow(self):
        try:
            return core_models.Workflow.objects.get(journal=self)
        except core_models.Workflow.DoesNotExist:
            return workflow.create_default_workflow(self)

    def element_in_workflow(self, element_name):
        try:
            element = core_models.WorkflowElement.objects.get(element_name=element_name, journal=self)
            if element in self.workflow().elements.all():
                return True
            else:
                return False
        except core_models.WorkflowElement.DoesNotExist:
            return False


class PinnedArticle(models.Model):
    journal = models.ForeignKey(Journal)
    article = models.ForeignKey('submission.Article')
    sequence = models.PositiveIntegerField(default=0)

    class Meta:
        ordering = ('sequence',)

    def __str__(self):
        return '{0}, {1}: {2}'.format(self.sequence, self.journal.code, self.article.title)


class Issue(models.Model):
    journal = models.ForeignKey(Journal)

    # issue metadata
    volume = models.IntegerField(default=1)
    issue = models.IntegerField(default=1)
    issue_title = models.CharField(blank=True, max_length=300)
    date = models.DateTimeField(default=timezone.now)
    order = models.IntegerField(default=1)
    issue_type = models.CharField(max_length=200, blank=False, null=False, default='Issue', choices=ISSUE_TYPES)
    issue_description = models.TextField()

    cover_image = models.ImageField(upload_to=cover_images_upload_path, null=True, blank=True, storage=fs)
    large_image = models.ImageField(upload_to=issue_large_image_path, null=True, blank=True, storage=fs)

    # issue articles
    articles = models.ManyToManyField('submission.Article', blank=True, null=True, related_name='issues')

    # guest editors
    guest_editors = models.ManyToManyField('core.Account', blank=True, null=True, related_name='guest_editors')

    class Meta:
        ordering = ('year', 'volume', 'issue', 'title')

    @property
    def display_title(self):
        if self.issue_title:
            return self.issue_title
        else:
            return u'Volume {0}, Issue {1} ({2})'.format(self.volume, self.issue, self.date.year)

    @property
    def manage_issue_list(self):
        section_article_dict = collections.OrderedDict()

        article_pks = [article.pk for article in self.articles.all()]

        # Find explicitly ordered sections for this issue
        ordered_sections = SectionOrdering.objects.filter(issue=self)

        for ordered_section in ordered_sections:
            article_list = list()

            ordered_articles = ArticleOrdering.objects.filter(issue=self, section=ordered_section.section)

            for article in ordered_articles:
                article_list.append(article)

            articles = self.articles.filter(section=ordered_section.section, pk__in=article_pks)

            for article in articles:
                if not article in article_list:
                    article_list.append(article)

            section_article_dict[ordered_section.section] = article_list

        # Handle all other sections that have articles in this issue.
        for article in self.articles.all():
            if not section_article_dict.get(article.section):
                article_list = list()
                articles = self.articles.filter(section=article.section, pk__in=article_pks).order_by('section')

                for article in articles:
                    article_list.append(article)

                section_article_dict[article.section] = article_list

        return section_article_dict

    @property
    def all_sections(self):
        ordered_sections = [order.section for order in SectionOrdering.objects.filter(issue=self)]
        articles = self.articles.all().order_by('section')

        for article in articles:
            if not article.section in ordered_sections:
                ordered_sections.append(article.section)

        return ordered_sections

    @property
    def first_section(self):
        all_sections = self.all_sections

        if all_sections:
            return all_sections[0]
        else:
            return 0

    @property
    def last_section(self):
        all_sections = self.all_sections

        if all_sections:
            return all_sections[-1]
        else:
            return 0

    @property
    def issue_articles(self):
        # this property should be used to display article ToCs since it enforces visibility of Published items
        articles = self.articles.filter(stage=submission_models.STAGE_PUBLISHED)

        ordered_list = list()
        for article in articles:
            ordered_list.append({'article': article, 'order': self.get_article_order(article)})

        return sorted(ordered_list, key=itemgetter('order'))

    def structure(self):
        structure = collections.OrderedDict()

        sections = self.all_sections
        articles = self.articles.all()

        for section in sections:
            article_with_order = ArticleOrdering.objects.filter(issue=self, section=section)

            article_list = list()
            for order in article_with_order:
                article_list.append(order.article)

            for article in articles.filter(section=section):
                if not article in article_list:
                    article_list.append(article)
            structure[section] = article_list

        return structure

    @property
    def article_pks(self):
        return [article.pk for article in self.articles.all()]

    def get_article_order(self, article):
        try:
            try:
                ordering = ArticleOrdering.objects.get(article=article, issue=self)
                return ordering.order
            except ArticleOrdering.MultipleObjectsReturned:
                orderings = ArticleOrdering.objects.filter(article=article, issue=self)
                return orderings[0]
        except ArticleOrdering.DoesNotExist:
            return 0

    def next_order(self):
        orderings = [ordering.order for ordering in ArticleOrdering.objects.filter(issue=self)]
        return max(orderings) + 1 if orderings else 0

    def __str__(self):
        return u'{0}: {1} {2} ({3})'.format(self.volume, self.issue, self.issue_title, self.date.year)

    class Meta:
        ordering = ("order", "-date")


class SectionOrdering(models.Model):
    section = models.ForeignKey('submission.Section')
    issue = models.ForeignKey(Issue)
    order = models.PositiveIntegerField(default=1)

    def __str__(self):
        return "{0}: {1}, ({2} {3}) {4}".format(self.order, self.issue.issue_title, self.issue.volume, self.issue.issue, self.section)

    class Meta:
        ordering = ('order', 'section')


class ArticleOrdering(models.Model):
    article = models.ForeignKey('submission.Article')
    issue = models.ForeignKey(Issue)
    section = models.ForeignKey('submission.Section')
    order = models.PositiveIntegerField(default=1)

    class Meta:
        unique_together = ('article', 'issue', 'section')
        ordering = ('order', 'section')

    def __str__(self):
        return "{0}: {1}, {2}".format(self.order, self.section, self.article.title)


class FixedPubCheckItems(models.Model):
    article = models.OneToOneField('submission.Article')

    metadata = models.BooleanField(default=False)
    verify_doi = models.BooleanField(default=False)
    select_issue = models.BooleanField(default=False)
    set_pub_date = models.BooleanField(default=False)
    notify_the_author = models.BooleanField(default=False)
    select_render_galley = models.BooleanField(default=False)
    select_article_image = models.BooleanField(default=False)


class PresetPublicationCheckItem(models.Model):
    journal = models.ForeignKey(Journal)

    title = models.TextField()
    text = models.TextField()
    enabled = models.BooleanField(default=True)


class PrePublicationChecklistItem(models.Model):
    article = models.ForeignKey('submission.Article')

    completed = models.BooleanField(default=False)
    completed_by = models.ForeignKey('core.Account', blank=True, null=True)
    completed_on = models.DateTimeField(blank=True, null=True)

    title = models.TextField()
    text = models.TextField()

    def __str__(self):
        return "{0} - {1}".format(self.pk, self.title)


class BannedIPs(models.Model):
    ip = models.GenericIPAddressField()
    date_banned = models.DateField(auto_now_add=True)

    class Meta:
        verbose_name_plural = "Banned IPs"


def notification_type():
    return (
        ('submission', 'Submission'),
        ('acceptance', 'Acceptance'),
    )


class Notifications(models.Model):
    journal = models.ForeignKey(Journal)
    user = models.ForeignKey('core.Account')
    domain = models.CharField(max_length=100)
    type = models.CharField(max_length=10, choices=notification_type())
    active = models.BooleanField(default=False)

    def __str__(self):
        return '{0}, {1}: {2}'.format(self.journal, self.user, self.domain)


# Signals
@receiver(post_save, sender=Journal)
def create_sites_folder(sender, instance, created, **kwargs):
    path = os.path.join(settings.BASE_DIR, 'sites', instance.code)
    if created:
        if not os.path.exists(path):
            os.makedirs(path)

        from submission.models import Section
        Section.objects.language('en').get_or_create(journal=instance,
                                                     number_of_reviewers=2,
                                                     name='Article',
                                                     plural='Articles')


@receiver(post_save, sender=Journal)
def setup_default_workflow(sender, instance, created, **kwargs):
    if created:
        workflow.create_default_workflow(instance)


@receiver(post_save, sender=Journal)
def setup_default_form(sender, instance, created, **kwargs):
    if created:
        from review import models as review_models

        default_review_form = review_models.ReviewForm.objects.create(
            journal=instance,
            name='Default Form',
            slug='default-form',
            intro='Please complete the form below.',
            thanks='Thank you for completing the review.'
        )

        main_element = review_models.ReviewFormElement.objects.create(
            name='Review',
            kind='textarea',
            required=True,
            order=1,
            width='large-12 columns',
            help_text='Please add as much detail as you can.'
        )

        default_review_form.elements.add(main_element)<|MERGE_RESOLUTION|>--- conflicted
+++ resolved
@@ -168,16 +168,11 @@
         else:
             return False
 
-<<<<<<< HEAD
     def full_url(self, request=None):
         if not request:
             return self.requestless_url()
 
         return 'http{0}://{1}{2}'.format(
-=======
-    def full_url(self, request):
-        return 'http{0}://{1}{2}{3}'.format(
->>>>>>> da385943
             's' if request.is_secure() else '',
             self.domain,
             ':{0}'.format(request.port) if (request != 80 or request.port == 443) and settings.DEBUG else '',

__copyright__ = "Copyright 2017 Birkbeck, University of London"
__author__ = "Martin Paul Eve & Andy Byers"
__license__ = "AGPL v3"
__maintainer__ = "Birkbeck Centre for Technology and Publishing"


from uuid import uuid4
from collections import Counter
from datetime import timedelta

from django.contrib import messages
from django.urls import reverse
from django.shortcuts import render, get_object_or_404, redirect
from django.db.models import Q
from django.utils import timezone
from django.utils.translation import gettext as _
from django.http import Http404
from django.core.exceptions import PermissionDenied
from django.conf import settings
from urllib import parse
from django.views.decorators.http import require_POST
from django.http import HttpResponse, JsonResponse
from django.utils.translation import gettext_lazy as _

from core import (
        files,
        forms as core_forms,
        logic as core_logic,
        models as core_models,
)
from events import logic as event_logic
from review import models, logic, forms, hypothesis
from review.const import EditorialDecisions as ED
from security.decorators import (
    editor_user_required, reviewer_user_required,
    reviewer_user_for_assignment_required,
    file_user_required, article_decision_not_made, article_author_required,
    editor_is_not_author, senior_editor_user_required,
    section_editor_draft_decisions, article_stage_review_required,
    any_editor_user_required, setting_is_enabled,
    user_has_completed_review_for_article
)
from submission import models as submission_models, forms as submission_forms
from utils import models as util_models, ithenticate, shared, setting_handler
from utils.logger import get_logger

logger = get_logger(__name__)


@any_editor_user_required
def home(request):
    """
    Displays a list of review articles.
    :param request: HttpRequest object
    :return: HttpResponse
    """
    articles = submission_models.Article.objects.filter(
        Q(stage=submission_models.STAGE_ASSIGNED) |
        Q(stage=submission_models.STAGE_UNDER_REVIEW) |
        Q(stage=submission_models.STAGE_UNDER_REVISION) |
        Q(stage=submission_models.STAGE_ACCEPTED),
        journal=request.journal
    )

    filter = request.GET.get('filter', None)
    if filter == 'me':
        articles = core_logic.filter_articles_to_editor_assigned(request, articles)

    if not request.user.is_editor(request) and request.user.is_section_editor(request):
        articles = core_logic.filter_articles_to_editor_assigned(request, articles)

    template = 'review/home.html'
    context = {
        'articles': articles,
        'filter': filter,
    }

    return render(request, template, context)


@any_editor_user_required
def unassigned(request):
    """
    Displays a list of unassigned articles.
    :param request: HttpRequest object
    :return: HttpResponse
    """
    articles = submission_models.Article.objects.filter(stage=submission_models.STAGE_UNASSIGNED,
                                                        journal=request.journal)

    if not request.user.is_editor(request) and request.user.is_section_editor(request):
        articles = core_logic.filter_articles_to_editor_assigned(request, articles)

    template = 'review/unassigned.html'
    context = {
        'articles': articles,
    }

    return render(request, template, context)


@editor_user_required
def unassigned_article(request, article_id):
    """
    Displays metadata of an individual article, can send details to Crosscheck for reporting.
    :param request: HttpRequest object
    :param article_id: Article PK
    :return: HttpResponse or Redirect if POST
    """
    article = get_object_or_404(submission_models.Article, pk=article_id)

    if article.ithenticate_id and not article.ithenticate_score:
        ithenticate.fetch_percentage(request.journal, [article])

    if 'crosscheck' in request.POST:
        file_id = request.POST.get('crosscheck')
        file = get_object_or_404(core_models.File, pk=file_id)
        try:
            id = ithenticate.send_to_ithenticate(article, file)
            article.ithenticate_id = id
            article.save()
        except AssertionError:
            messages.add_message(
                request,
                messages.ERROR,
                'Error returned by iThenticate. '
                'Check login details and API status.',
            )

        return redirect(
            reverse(
                'review_unassigned_article',
                kwargs={'article_id': article.pk},
            )
        )

    current_editors = [assignment.editor.pk for assignment in
                       models.EditorAssignment.objects.filter(article=article)]
    editors = core_models.AccountRole.objects.filter(
        role__slug='editor',
        journal=request.journal).exclude(user__id__in=current_editors)
    section_editors = core_models.AccountRole.objects.filter(
        role__slug='section-editor',
        journal=request.journal
    ).exclude(user__id__in=current_editors)

    template = 'review/unassigned_article.html'
    context = {
        'article': article,
        'editors': editors,
        'section_editors': section_editors,
    }

    return render(request, template, context)


@editor_user_required
def add_projected_issue(request, article_id):
    """
    Allows an editor to add a projected issue to an article.
    """
    article = get_object_or_404(
        submission_models.Article,
        pk=article_id,
    )

    form = submission_forms.ProjectedIssueForm(instance=article)

    if request.POST:
        form = submission_forms.ProjectedIssueForm(
            request.POST,
            instance=article,
        )

        if form.is_valid():
            form.save()
            messages.add_message(
                request,
                messages.SUCCESS,
                'Projected Issue set.',
            )

            if request.GET.get('return'):
                return redirect(
                    request.GET.get('return'),
                )
            else:
                return redirect(
                    reverse(
                        'review_projected_issue',
                        kwargs={'article_id': article.pk},
                    )
                )

    template = 'review/projected_issue.html'
    context = {
        'article': article,
        'form': form,
    }

    return render(request, template, context)


@editor_user_required
def view_ithenticate_report(request, article_id):
    """Allows editor to view similarity report."""
    article = get_object_or_404(
        submission_models.Article,
        pk=article_id,
        ithenticate_id__isnull=False,
    )

    ithenticate_url = ithenticate.fetch_url(article)

    if ithenticate_url:
        return redirect(ithenticate_url)

    template = 'review/ithenticate_failure.html'
    context = {
        'article': article,
    }

    return render(request, template, context)


@senior_editor_user_required
def assign_editor_move_to_review(request, article_id, editor_id, assignment_type):
    """Allows an editor to assign another editor to an article and moves to review."""
    assign_editor(request, article_id, editor_id, assignment_type, should_redirect=False)
    return move_to_review(request, article_id)


@senior_editor_user_required
def assign_editor(request, article_id, editor_id, assignment_type, should_redirect=True):
    """
    Allows a Senior Editor to assign another editor to an article.
    :param request: HttpRequest object
    :param article_id: Article PK
    :param editor_id: Account PK
    :param assignment_type: string, 'section-editor' or 'editor'
    :param should_redirect: if true, we redirect the user to the notification page
    :return: HttpResponse or HttpRedirect
    """
    article = get_object_or_404(submission_models.Article, pk=article_id)
    editor = get_object_or_404(core_models.Account, pk=editor_id)

    if not editor.has_an_editor_role(request):
        messages.add_message(request, messages.WARNING, 'User is not an Editor or Section Editor')
        return redirect(reverse('review_unassigned_article', kwargs={'article_id': article.pk}))

    _, created = logic.assign_editor(article, editor, assignment_type, request)
    messages.add_message(request, messages.SUCCESS, '{0} added as an Editor'.format(editor.full_name()))
    if created and should_redirect:
        return redirect('{0}?return={1}'.format(
            reverse('review_assignment_notification', kwargs={'article_id': article_id, 'editor_id': editor.pk}),
            request.GET.get('return')))
    elif not created:
        messages.add_message(request, messages.WARNING,
                            '{0} is already an Editor on this article.'.format(editor.full_name()))
    if should_redirect:
        return redirect(reverse('review_unassigned_article', kwargs={'article_id': article_id}))


@senior_editor_user_required
def unassign_editor(request, article_id, editor_id):
    """Unassigns an editor from an article"""
    article = get_object_or_404(submission_models.Article, pk=article_id)
    editor = get_object_or_404(core_models.Account, pk=editor_id)
    assignment = get_object_or_404(
        models.EditorAssignment, article=article, editor=editor
    )
    skip = request.POST.get("skip")
    email_context = logic.get_unassignment_context(request, assignment)
    form = core_forms.SettingEmailForm(
            setting_name="unassign_editor",
            email_context=email_context,
            request=request,
    )

    if request.method == "POST":
        form = core_forms.SettingEmailForm(
                request.POST, request.FILES,
                setting_name="unassign_editor",
                email_context=email_context,
                request=request,
        )

        if form.is_valid() or skip:
            kwargs = {
                'email_data': form.as_dataclass(),
                'assignment': assignment,
                'request': request,
                'skip': skip,
            }

            event_logic.Events.raise_event(
                    event_logic.Events.ON_ARTICLE_UNASSIGNED, **kwargs)

            assignment.delete()

            util_models.LogEntry.add_entry(
                types='EditorialAction',
                description='Editor {0} unassigned from article {1}'
                    ''.format(editor.full_name(), article.id),
                level='Info',
                request=request,
                target=article,
            )

            return redirect(reverse(
                'review_unassigned_article', kwargs={'article_id': article_id}
            ))

    template = 'review/unassign_editor.html'
    context = {
        'article': article,
        'assignment': assignment,
        'form': form,
    }

    return render(request, template, context)


@senior_editor_user_required
def assignment_notification(request, article_id, editor_id):
    """
    A senior editor can sent a notification to an assigned editor.
    :param request: HttpRequest object
    :param article_id: Article PK
    :param editor_id: Account PK
    :return: HttpResponse or HttpRedirect
    """
    article = get_object_or_404(submission_models.Article, pk=article_id)
    editor = get_object_or_404(core_models.Account, pk=editor_id)
    assignment = get_object_or_404(models.EditorAssignment, article=article, editor=editor, notified=False)

    email_context = logic.get_assignment_context(request, article, editor, assignment)
    form = core_forms.SettingEmailForm(
            setting_name="editor_assignment",
            email_context=email_context,
            request=request,
    )

    if request.POST:
        form = core_forms.SettingEmailForm(
                request.POST, request.FILES,
                setting_name="editor_assignment",
                email_context=email_context,
                request=request,
        )
        if form.is_valid():
            kwargs = {
                'editor_assignment': assignment,
                'request': request,
                'skip': request.POST.get("skip"),
                'email_data': form.as_dataclass(),
            }

            event_logic.Events.raise_event(
                event_logic.Events.ON_EDITOR_MANUALLY_ASSIGNED, **kwargs)

            if request.GET.get('return', None):
                return redirect(request.GET.get('return'))
            else:
                return redirect(reverse('review_unassigned_article', kwargs={'article_id': article_id}))

    template = 'review/assignment_notification.html'
    context = {
        'article': article_id,
        'editor': editor,
        'assignment': assignment,
        'form': form,
    }

    return render(request, template, context)


@editor_user_required
def move_to_review(request, article_id, should_redirect=True):
    """Moves an article into the review stage"""
    article = get_object_or_404(submission_models.Article, pk=article_id)

    if article.editorassignment_set.all().count() > 0:
        article.stage = submission_models.STAGE_ASSIGNED
        article.save()
        review_round, created = models.ReviewRound.objects.get_or_create(article=article, round_number=1)

        if not created:
            messages.add_message(request, messages.WARNING, 'A default review round already exists for this article.')

    else:
        messages.add_message(request, messages.INFO, 'You must assign an editor before moving into reivew.')

    if should_redirect:
        if request.GET.get('return', None):
            return redirect(request.GET.get('return'))
        else:
            return redirect("{0}?modal_id={1}".format(reverse('kanban_home'), article_id))


@editor_is_not_author
@editor_user_required
def in_review(request, article_id):
    """
    Displays an article's review management page
    :param request: HttpRequest object
    :param article_id: Article PK
    :return: HttpResponse
    """
    article = get_object_or_404(submission_models.Article, pk=article_id)
    review_rounds = models.ReviewRound.objects.filter(article=article)
    revisions_requests = models.RevisionRequest.objects.filter(article=article)

    if not review_rounds:
        models.ReviewRound.objects.create(article=article, round_number=1)
        return redirect(reverse('review_in_review', kwargs={'article_id': article.id}))

    if request.POST:

        if 'move_to_review' in request.POST and article.stage == submission_models.STAGE_UNASSIGNED:
            article.stage = submission_models.STAGE_UNDER_REVIEW
            article.save()

        if 'table_format_reviews' in request.POST:
            request.session['table_format_reviews'] = True
            request.session.modified = True

        if 'expanded_format_reviews' in request.POST:
            request.session.pop('table_format_reviews')
            request.session.modified = True

        if 'new_review_round' in request.POST:

            # Complete all existing review assignments.
            for assignment in article.current_review_round_object().reviewassignment_set.all():
                if not assignment.date_complete:
                    assignment.date_complete = timezone.now()
                    assignment.decision = 'withdrawn'
                    assignment.is_complete = True
                    assignment.save()
                    messages.add_message(request, messages.INFO, 'Assignment {0} closed.'.format(assignment.id))

                kwargs = {'review_assignment': assignment,
                          'request': request}
                event_logic.Events.raise_event(event_logic.Events.ON_REVIEW_CLOSED,
                                               task_object=assignment.article,
                                               **kwargs)

            # Add a new review round.
            new_round_number = article.current_review_round() + 1
            models.ReviewRound.objects.create(article=article, round_number=new_round_number)

            article.stage = submission_models.STAGE_UNDER_REVIEW
            article.save()

        return redirect(reverse('review_in_review', kwargs={'article_id': article_id}))

    template = 'review/in_review.html'
    context = {
        'article': article,
        'review_rounds': review_rounds,
        'revisions_requests': revisions_requests,
        'review_stages': submission_models.REVIEW_STAGES,
    }

    return render(request, template, context)


@editor_user_required
@article_stage_review_required
def send_review_reminder(request, article_id, review_id, reminder_type):
    """
    Allows an editor to resent a review invite or manually send a reminder.
    :param request: HttpRequest object
    :param article_id: PK of an Article object
    :param review_id: PK of a ReviewAssignment object
    :param type: string, either request or accepted
    :return: HttpResponse or HttpRedirect
    """
    article = get_object_or_404(
        submission_models.Article,
        pk=article_id,
        journal=request.journal,
    )

    review_assignment = get_object_or_404(
        models.ReviewAssignment,
        pk=review_id,
        article=article,
        is_complete=False,
    )

    # If this review has not been accepted, you cannot send an accepted
    # reminder, add a message and redirect.
    if not review_assignment.date_accepted and reminder_type == 'accepted':
        messages.add_message(
            request,
            messages.INFO,
            'You cannot send this reminder type. Review not accepted.'
        )
        return redirect(
            reverse(
                'review_in_review',
                kwargs={'article_id': article.pk}
            )
        )

    email_content = logic.get_reminder_content(
        reminder_type,
        article,
        review_assignment,
        request
    )

    form_initials = {
        'body': email_content,
        'subject': 'Review Request Reminder'
    }
    form = forms.ReviewReminderForm(
        initial=form_initials
    )

    if request.POST:
        form = forms.ReviewReminderForm(
            request.POST
        )
        if form.is_valid():
            logic.send_review_reminder(
                request,
                form,
                review_assignment,
                reminder_type
            )
            messages.add_message(
                request,
                messages.SUCCESS,
                'Email sent'
            )
            return redirect(
                reverse(
                    'review_in_review',
                    kwargs={'article_id': article.pk}
                )
            )

    template = 'review/send_review_reminder.html'
    context = {
        'article': article,
        'assignment': review_assignment,
        'form': form,
    }

    return render(request, template, context)


@editor_is_not_author
@editor_user_required
def delete_review_round(request, article_id, round_id):
    """
    Deletes a review round if it is not already closed.
    :param request: HttpRequest object
    :param article_id: Article PK
    :param round_id: Round PK
    :return: HttpResponse or HttpRedirect
    """
    article = get_object_or_404(submission_models.Article, pk=article_id)
    review_round = get_object_or_404(models.ReviewRound, pk=round_id)

    if request.POST:
        if 'delete' in request.POST:
            review_round.delete()

            if article.is_under_revision():
                article.stage = submission_models.STAGE_UNDER_REVISION
                article.save()

            messages.add_message(request, messages.INFO, 'Round {0} deleted.'.format(review_round.round_number))
            return redirect(reverse('review_in_review', kwargs={'article_id': article_id}))

    elif not review_round.round_number == article.current_review_round():
        messages.add_message(request, messages.INFO, 'Cannot delete a closed round.')
        return redirect(reverse('review_in_review', kwargs={'article_id': article_id}))

    template = 'review/delete_review_round.html'
    context = {
        'article': article,
        'round': review_round,
    }

    return render(request, template, context)


@editor_is_not_author
@article_decision_not_made
@editor_user_required
def add_files(request, article_id, round_id):
    """
    Interface for adding files to a review round.
    :param request: HttpRequest object
    :param article_id: Article PK
    :param round_id: Round PK
    :return: HttpResponse or HttpRedirect
    """
    article = get_object_or_404(submission_models.Article.objects.prefetch_related('manuscript_files'), pk=article_id)
    review_round = get_object_or_404(models.ReviewRound.objects.prefetch_related('review_files'), pk=round_id)

    if request.POST:

        if 'upload' in request.POST:
            review_files = request.FILES.getlist('review_file')

            if review_files:
                for review_file in review_files:
                    new_file_obj = files.save_file_to_article(review_file, article, request.user, 'Review File')
                    article.manuscript_files.add(new_file_obj)
                messages.add_message(request, messages.SUCCESS, 'File uploaded')
            else:
                messages.add_message(request, messages.WARNING, 'No file uploaded.')

            return redirect(reverse('review_add_files', kwargs={'article_id': article.pk, 'round_id': review_round.pk}))

        for file in request.POST.getlist('file'):
            file = core_models.File.objects.get(id=file)
            review_round.review_files.add(file)
            messages.add_message(request, messages.INFO, 'File {0} added.'.format(file.label))

        if not request.POST.getlist('file'):
            messages.add_message(request, messages.WARNING,
                                 'Please select at least one file, or press the Cancel button.')

        return redirect(reverse('review_in_review', kwargs={'article_id': article_id}))

    template = 'review/add_files.html'
    context = {
        'article': article,
        'round': review_round,
    }

    return render(request, template, context)


@editor_is_not_author
@article_decision_not_made
@editor_user_required
def remove_file(request, article_id, round_id, file_id):
    """Removes a file from a review round."""
    article = get_object_or_404(submission_models.Article, pk=article_id)
    review_round = get_object_or_404(models.ReviewRound, pk=round_id)
    file = get_object_or_404(core_models.File, pk=file_id)

    if review_round.round_number == article.current_review_round():
        review_round.review_files.remove(file)
        messages.add_message(request, messages.INFO, 'File {0} removed.'.format(file.label))
    else:
        messages.add_message(request, messages.INFO,
                             'Cannot remove a file from a closed review round.'.format(file.label))
    return redirect(reverse('review_in_review', kwargs={'article_id': article_id}))


@reviewer_user_for_assignment_required
def accept_review_request(request, assignment_id):
    """
    Accept a review request
    :param request: the request object
    :param assignment_id: the assignment ID to handle
    :return: a context for a Django template
    """

    access_code = logic.get_access_code(request)

    # update the ReviewAssignment object
    if access_code:
        assignment = models.ReviewAssignment.objects.get(Q(pk=assignment_id) &
                                                         Q(is_complete=False) &
                                                         Q(access_code=access_code) &
                                                         Q(article__stage=submission_models.STAGE_UNDER_REVIEW) &
                                                         Q(date_accepted__isnull=True))
    else:
        assignment = models.ReviewAssignment.objects.get(Q(pk=assignment_id) &
                                                         Q(is_complete=False) &
                                                         Q(reviewer=request.user) &
                                                         Q(article__stage=submission_models.STAGE_UNDER_REVIEW) &
                                                         Q(date_accepted__isnull=True))

    assignment.date_accepted = timezone.now()
    assignment.save()

    kwargs = {'review_assignment': assignment,
              'request': request,
              'accepted': True}
    event_logic.Events.raise_event(event_logic.Events.ON_REVIEWER_ACCEPTED,
                                   task_object=assignment.article,
                                   **kwargs)

    return redirect(logic.generate_access_code_url('do_review', assignment, access_code))


@reviewer_user_for_assignment_required
def decline_review_request(request, assignment_id):
    """
    Decline a review request
    :param request: the request object
    :param assignment_id: the assignment ID to handle
    :return: a context for a Django template
    """
    access_code = logic.get_access_code(request)

    if access_code:
        assignment = models.ReviewAssignment.objects.get(
            Q(pk=assignment_id) &
            Q(is_complete=False) &
            Q(article__stage=submission_models.STAGE_UNDER_REVIEW) &
            Q(access_code=access_code)
        )
    else:
        assignment = models.ReviewAssignment.objects.get(
            Q(pk=assignment_id) &
            Q(is_complete=False) &
            Q(article__stage=submission_models.STAGE_UNDER_REVIEW) &
            Q(reviewer=request.user)
        )

    assignment.date_declined = timezone.now()
    assignment.date_accepted = None
    assignment.is_complete = True
    assignment.save()

    template = 'review/review_decline.html'
    context = {
        'assigned_articles_for_user_review': assignment,
        'access_code': access_code if access_code else ''
    }

    kwargs = {'review_assignment': assignment,
              'request': request,
              'accepted': False}
    event_logic.Events.raise_event(event_logic.Events.ON_REVIEWER_DECLINED,
                                   task_object=assignment.article,
                                   **kwargs)

    return render(request, template, context)


@reviewer_user_for_assignment_required
def suggest_reviewers(request, assignment_id):
    """
    Allows a user to suggest reviewers
    :param request:
    :param assignment_id:
    :return:
    """
    try:
        access_code = logic.get_access_code(request)

        if access_code:
            assignment = models.ReviewAssignment.objects.get(
                Q(pk=assignment_id) &
                Q(is_complete=True) &
                Q(article__stage=submission_models.STAGE_UNDER_REVIEW) &
                Q(access_code=access_code)
            )
        else:
            assignment = models.ReviewAssignment.objects.get(
                Q(pk=assignment_id) &
                Q(is_complete=True) &
                Q(article__stage=submission_models.STAGE_UNDER_REVIEW) &
                Q(reviewer=request.user)
            )
    except models.ReviewAssignment.DoesNotExist:
        raise PermissionError('Suggested reviewers already supplied.')

    form = forms.SuggestReviewers(instance=assignment)
    if request.POST:
        form = forms.SuggestReviewers(request.POST, instance=assignment)

        if form.is_valid():
            form.save()

            messages.add_message(request, messages.INFO, 'Thanks for suggesting reviewers for this article.')
            return redirect(reverse('website_index'))

    template = 'review/suggest_reviewers.html'
    context = {
        'assignment': assignment,
        'form': form,
    }

    return render(request, template, context)


@reviewer_user_required
def review_requests(request):
    """
    A list of requests for the current user
    :param request: the request object
    :return: a context for a Django template
    """
    new_requests = models.ReviewAssignment.objects.filter(
        Q(is_complete=False) &
        Q(reviewer=request.user) &
        Q(article__stage=submission_models.STAGE_UNDER_REVIEW) &
        Q(date_accepted__isnull=True),
        article__journal=request.journal
    ).select_related('article')

    active_requests = models.ReviewAssignment.objects.filter(
        Q(is_complete=False) &
        Q(reviewer=request.user) &
        Q(article__stage=submission_models.STAGE_UNDER_REVIEW),
        Q(date_accepted__isnull=False),
        article__journal=request.journal
    ).select_related('article')

    completed_requests = models.ReviewAssignment.objects.filter(
        Q(is_complete=True) &
        Q(reviewer=request.user),
        article__journal=request.journal
    ).select_related('article')

    template = 'review/review_requests.html'
    context = {
        'new_requests': new_requests,
        'active_requests': active_requests,
        'completed_requests': completed_requests,
    }

    return render(request, template, context)


@reviewer_user_for_assignment_required
def do_review(request, assignment_id):
    """
    Rendering of the review form for user to complete.
    :param request: the request object
    :param assignment_id: ReviewAssignment PK
    :return: a context for a Django template
    """
    access_code = logic.get_access_code(request)

    if access_code:
        assignment = models.ReviewAssignment.objects.get(
            Q(pk=assignment_id) &
            Q(is_complete=False) &
            Q(article__stage__in=submission_models.REVIEW_ACCESSIBLE_STAGES) &
            Q(access_code=access_code)
        )
    else:
        assignment = models.ReviewAssignment.objects.get(
            Q(pk=assignment_id) &
            Q(is_complete=False) &
            Q(article__stage__in=submission_models.REVIEW_ACCESSIBLE_STAGES) &
            Q(reviewer=request.user)
        )

    allow_save_review = setting_handler.get_setting(
        'general', 'enable_save_review_progress', request.journal,
    ).processed_value
    open_review_initial = setting_handler.get_setting(
        'general',
        'open_review_default_opt_in',
        request.journal,
    ).processed_value
    recommendation_disabled = setting_handler.get_setting(
        'general',
        'disable_reviewer_recommendation',
        request.journal,
    ).processed_value

    fields_required = False
    decision_required = False if allow_save_review else True

    review_round = assignment.article.current_review_round_object()
    form = forms.GeneratedForm(
        review_assignment=assignment,
        fields_required=fields_required,
    )
    decision_form = forms.ReviewerDecisionForm(
        instance=assignment,
        decision_required=decision_required,
        open_review_initial=open_review_initial,
        recommendation_disabled=recommendation_disabled,
    )

    if 'review_file' in request.GET:
        return logic.serve_review_file(assignment)

    if request.POST:
        if request.FILES:
            assignment = upload_review_file(
                request, assignment_id=assignment_id)
        if 'decline' in request.POST:
            return redirect(
                logic.generate_access_code_url(
                    'decline_review',
                    assignment,
                    access_code,
                )
            )

        if 'accept' in request.POST:
            return redirect(
                logic.generate_access_code_url(
                    'accept_review',
                    assignment,
                    access_code,
                )
            )

        # If the submission has a review_file, reviewer does not need
        # to complete the generated part of the form. Same if this is
        # a POST for saving progress but not completing the review
        if "complete" in request.POST:
            if assignment.review_file:
                fields_required = False
            else:
                fields_required = True
            decision_required = True
        form = forms.GeneratedForm(
            request.POST,
            review_assignment=assignment,
            fields_required=fields_required,
        )
        decision_form = forms.ReviewerDecisionForm(
            request.POST,
            instance=assignment,
            decision_required=decision_required,
            recommendation_disabled=recommendation_disabled,
        )

        if form.is_valid() and decision_form.is_valid():
            decision_form.save()
            assignment.save_review_form(form, assignment)
            if 'save_progress' in request.POST:
                messages.add_message(
                    request,
                    messages.SUCCESS,
                    'Progress saved',
                )
                return redirect(
                    logic.generate_access_code_url(
                        'do_review',
                        assignment,
                        access_code,
                    )
                )
            else:
                assignment.date_complete = timezone.now()
                assignment.is_complete = True
                if not assignment.date_accepted:
                    assignment.date_accepted = timezone.now()

                assignment.save()

                kwargs = {'review_assignment': assignment,
                        'request': request}
                event_logic.Events.raise_event(
                    event_logic.Events.ON_REVIEW_COMPLETE,
                    task_object=assignment.article,
                    **kwargs
                )

                return redirect(
                    logic.generate_access_code_url(
                        'thanks_review',
                        assignment,
                        access_code,
                    )
                )
        else:
            messages.add_message(
                request,
                messages.ERROR,
                'Found errors on the form. Please, resolve them and try again',
            )

    template = 'review/review_form.html'
    context = {
        'assignment': assignment,
        'form': form,
        'decision_form': decision_form,
        'review_round': review_round,
        'access_code': access_code,
        'allow_save_review': allow_save_review,
    }

    return render(request, template, context)


@require_POST
@reviewer_user_for_assignment_required
def upload_review_file(request, assignment_id):
    access_code = logic.get_access_code(request)

    if access_code:
        assignment = models.ReviewAssignment.objects.get(
            Q(pk=assignment_id)
            & Q(is_complete=False)
            & Q(article__stage=submission_models.STAGE_UNDER_REVIEW)
            & Q(access_code=access_code)
        )
    else:
        assignment = models.ReviewAssignment.objects.get(
            Q(pk=assignment_id)
            & Q(is_complete=False)
            & Q(article__stage=submission_models.STAGE_UNDER_REVIEW)
            & Q(reviewer=request.user)
        )

    if 'review_file' in request.FILES:
        uploaded_file = request.FILES.get('review_file', None)

        old_file = assignment.review_file

        if uploaded_file:
            new_file = files.save_file_to_article(
                uploaded_file,
                assignment.article,
                assignment.reviewer,
            )
            assignment.review_file = new_file
            assignment.save()

            messages.add_message(
                request,
                messages.SUCCESS,
                'File uploaded successfully.',
            )

            if old_file:
                old_file.unlink_file(request.journal)
                old_file.delete()

        else:
            messages.add_message(
                request,
                messages.ERROR,
                'Please select a file to upload.',
            )

    return assignment


@reviewer_user_for_assignment_required
def thanks_review(request, assignment_id):
    """
    Displays thank you message for the assignment form.
    :param request: HttpRequest object
    :param assignment_id: ReviewAssignment PK
    :return: HttpResponse
    """
    access_code = logic.get_access_code(request)

    if access_code:
        assignment = models.ReviewAssignment.objects.get(
            Q(pk=assignment_id) &
            Q(is_complete=True) &
            Q(article__stage=submission_models.STAGE_UNDER_REVIEW) &
            Q(access_code=access_code)
        )
    else:
        assignment = models.ReviewAssignment.objects.get(
            Q(pk=assignment_id) &
            Q(is_complete=True) &
            Q(article__stage=submission_models.STAGE_UNDER_REVIEW) &
            Q(reviewer=request.user)
        )

    template = 'review/thanks.html'
    context = {
        'assignment': assignment,
        'access_code': access_code,
    }

    return render(request, template, context)


@editor_is_not_author
@article_decision_not_made
@editor_user_required
def add_review_assignment(request, article_id):
    """
    Allow an editor to add a new review assignment
    :param request: HttpRequest object
    :param article_id: Article PK
    :return: HttpResponse
    """
    article = get_object_or_404(submission_models.Article, pk=article_id)

    # if setting enabled, fetch reviewers who have completed a review
    # in a past review round.
    past_reviewers = []
    if request.journal.get_setting('general', 'display_past_reviewers'):
        past_reviewers = logic.get_previous_round_reviewers(
            article,
        )
    reviewers = logic.get_reviewer_candidates(
        article,
        user=request.user,
        reviewers_to_exclude=past_reviewers,
    )

    form = forms.ReviewAssignmentForm(
        journal=request.journal,
        article=article,
        editor=request.user,
        reviewers=reviewers,
    )
    new_reviewer_form = core_forms.QuickUserForm()

    # Check if this review round has files
    if not article.current_review_round_object().review_files.all():
        messages.add_message(
            request,
            messages.WARNING,
            'You should select files for review before adding reviewers.',
        )
        return redirect(reverse('review_in_review', kwargs={'article_id': article.pk}))

    if request.POST:

        if 'assign' in request.POST:
            # first check whether the user exists
            new_reviewer_form = core_forms.QuickUserForm(request.POST)

            try:
                user = core_models.Account.objects.get(email=new_reviewer_form.data['email'])
                user.add_account_role('reviewer', request.journal)
            except core_models.Account.DoesNotExist:
                user = None

            if user:
                return redirect(
                    reverse(
                        'review_add_review_assignment',
                        kwargs={'article_id': article.pk}
                    ) + '?' + parse.urlencode({'user': new_reviewer_form.data['email'], 'id': str(user.pk)},)
                )

            valid = new_reviewer_form.is_valid()

            if valid:
                acc = logic.handle_reviewer_form(request, new_reviewer_form)
                return redirect(
                    reverse(
                        'review_add_review_assignment', kwargs={'article_id': article.pk}
                    ) + '?' + parse.urlencode({'user': new_reviewer_form.data['email'], 'id': str(acc.pk)}),
                )
            else:
                form.modal = {'id': 'reviewer'}
        else:
            form = forms.ReviewAssignmentForm(
                request.POST,
                journal=request.journal,
                article=article,
                editor=request.user,
                reviewers=reviewers,
            )
            if form.is_valid() and form.is_confirmed():
                review_assignment = form.save()
                article.stage = submission_models.STAGE_UNDER_REVIEW
                article.save()

                kwargs = {'user_message_content': '',
                          'review_assignment': review_assignment,
                          'request': request,
                          'skip': False,
                          'acknowledgement': False}

                event_logic.Events.raise_event(event_logic.Events.ON_REVIEWER_REQUESTED, **kwargs)

                return redirect(
                    reverse(
                        'review_notify_reviewer',
                        kwargs={'article_id': article_id, 'review_id': review_assignment.id}
                    )
                )

    template = 'admin/review/add_review_assignment.html'
    context = {
        'article': article,
        'form': form,
        'reviewers': reviewers,
        'new_reviewer_form': new_reviewer_form,
        'past_reviewers': past_reviewers,
    }

    if request.journal.get_setting('general', 'enable_suggested_reviewers'):
        context['suggested_reviewers'] = logic.get_suggested_reviewers(
            article,
            reviewers,
        )

    return render(request, template, context)


@editor_is_not_author
@article_decision_not_made
@editor_user_required
def notify_reviewer(request, article_id, review_id):
    """
    Allows the editor to send a notification the the assigned peer reviewer
    :param request: HttpRequest object
    :param article_id: Articke PK
    :param review_id: ReviewAssignment PK
    :return: HttpResponse or HttpRedirect
    """
    article = get_object_or_404(submission_models.Article, pk=article_id)
    review = get_object_or_404(models.ReviewAssignment, pk=review_id)

    email_context = logic.get_reviewer_notification_context(
        request, article, request.user, review)

    form = core_forms.SettingEmailForm(
            setting_name="review_assignment",
            email_context=email_context,
            request=request,
    )

    if request.POST:
        skip = request.POST.get("skip")
        form = core_forms.SettingEmailForm(
                request.POST, request.FILES,
                setting_name="review_assignment",
                email_context=email_context,
                request=request,
        )

        if form.is_valid() or skip:
            kwargs = {
                'email_data': form.as_dataclass(),
                'review_assignment': review,
                'request': request,
                'skip': skip,
            }

            event_logic.Events.raise_event(
                event_logic.Events.ON_REVIEWER_REQUESTED_NOTIFICATION, **kwargs)

            review.date_requested = timezone.now()
            review.save()

        return redirect(reverse('review_in_review', kwargs={'article_id': article_id}))

    template = 'review/notify_reviewer.html'
    context = {
        'article': article,
        'review': review,
        'form': form,
        'assignment': review,
    }

    return render(request, template, context)


@editor_is_not_author
@editor_user_required
def view_review(request, article_id, review_id):
    """
    A view that allows the editor to view a review.
    :param request: Django's request object
    :param article_id: Article PK
    :param review_id: ReviewAssignment PK
    :return: a rendered django template
    """
    article = get_object_or_404(submission_models.Article, pk=article_id)
    review = get_object_or_404(models.ReviewAssignment, pk=review_id)
    visibility_form = forms.ReviewVisibilityForm(
        instance=review,
    )
    answer_visibility_form = forms.AnswerVisibilityForm(
        review_assignment=review,
    )

    if request.POST:
        fire_redirect, extend_answer_accordion = False, False

        if 'visibility' in request.POST:
            visibility_form = forms.ReviewVisibilityForm(
                request.POST,
                instance=review,
            )
            if visibility_form.is_valid():
                visibility_form.save()
                messages.add_message(
                    request,
                    messages.SUCCESS,
                    'Review visibility has been updated.',
                )
                fire_redirect = True

        if 'answer_visibility' in request.POST:
            answer_visibility_form = forms.AnswerVisibilityForm(
                request.POST,
                review_assignment=review,
            )
            if answer_visibility_form.is_valid():
                answer_visibility_form.save()
                messages.add_message(
                    request,
                    messages.SUCCESS,
                    'Review answer visibility has been updated.',
                )
                extend_answer_accordion = True
                fire_redirect = True

        if 'reset' in request.POST:
            answer_pk = request.POST.get('pk')
            answer = models.ReviewAssignmentAnswer.objects.get(
                assignment=review,
                pk=answer_pk,
            )
            answer.edited_answer = None
            answer.save()
            fire_redirect = True

        if fire_redirect:
            return redirect("{}{}".format(
                reverse(
                    'review_view_review',
                    kwargs={'article_id': article.pk, 'review_id': review.pk, }
                ),
                "?answer_accordion=True" if extend_answer_accordion else "",
            ),
            )

    template = 'review/view_review.html'
    context = {
        'article': article,
        'review': review,
        'visibility_form': visibility_form,
        'answer_visibility_form': answer_visibility_form,
    }

    return render(request, template, context)


@editor_is_not_author
@editor_user_required
def edit_review_answer(request, article_id, review_id, answer_id):
    """
    Allows an Editor to tweak an answer given for a peer review question.
    :param request: HttpRequest object
    :param article_id: Article PK
    :param review_id: ReviewAssignment PK
    :param answer_id: ReviewAssignmentAnswer PK
    :return: HttpResponse or HttpRedirect
    """
    article = get_object_or_404(submission_models.Article, pk=article_id)
    review = get_object_or_404(models.ReviewAssignment, pk=review_id)
    answer = get_object_or_404(models.ReviewAssignmentAnswer, pk=answer_id)

    form = forms.GeneratedForm(answer=answer)

    if request.POST:
        form = forms.GeneratedForm(request.POST, answer=answer)
        if form.is_valid():
            # Form element keys are posted as str
            element_key = str(answer.element.pk)
            answer.edited_answer = form.cleaned_data[element_key]
            answer.save()

            return redirect(
                reverse(
                    'review_view_review',
                    kwargs={'article_id': article.pk, 'review_id': review.pk},
                )
            )

    template = 'review/edit_review_answer.html'
    context = {
        'article': article,
        'review': review,
        'answer': answer,
        'form': form,
    }

    return render(request, template, context)


@editor_is_not_author
@article_decision_not_made
@editor_user_required
def edit_review(request, article_id, review_id):
    """
    A view that allows a user to edit a review.
    :param request: Django's request object
    :param article_id: Article PK
    :param review_id: ReviewAssignment PK
    :return: a rendered django template
    """
    article = get_object_or_404(submission_models.Article, pk=article_id)
    review = get_object_or_404(models.ReviewAssignment, pk=review_id)

    if review.date_complete:
        messages.add_message(request, messages.WARNING, 'You cannot edit a review that is already complete.')
        return redirect(reverse('review_in_review', kwargs={'article_id': article.pk}))

    form = forms.EditReviewAssignmentForm(instance=review, journal=request.journal)

    if request.POST:
        form = forms.EditReviewAssignmentForm(request.POST, instance=review, journal=request.journal)

        if form.is_valid():
            form.save()
            messages.add_message(request, messages.INFO, 'Review updates.')
            util_models.LogEntry.add_entry('Review Deleted', 'Review updated.', level='Info', actor=request.user,
                                           request=request, target=review)
            return redirect(reverse('review_in_review', kwargs={'article_id': article.pk}))

    template = 'review/edit_review.html'
    context = {
        'article': article,
        'review': review,
        'form': form,
    }

    return render(request, template, context)


@editor_is_not_author
@article_decision_not_made
@editor_user_required
def delete_review(request, article_id, review_id):
    """
    A view that allows a user to delete a review.
    :param request: Django's request object
    :param article_id: Article PK
    :param review_id: ReviewAssignment PK
    :return: a rendered django template
    """
    article = get_object_or_404(submission_models.Article, pk=article_id)
    review = get_object_or_404(models.ReviewAssignment, pk=review_id)

    if review.date_complete:
        messages.add_message(request, messages.WARNING, 'You cannot delete a review that is already complete.')
        return redirect(reverse('review_in_review', kwargs={'article_id': article.pk}))

    if request.POST and 'delete' in request.POST:
        user_message = request.POST.get('delete_rationale', 'No message supplied by user.')
        description = 'Review {0} for article {1} has been deleted by {2}. \n\n{3}'.format(
            review.pk,
            article.title,
            request.user.username,
            user_message,
        )
        util_models.LogEntry.add_entry('Review Deleted', description, level='Info', actor=request.user,
                                       request=request, target=article)

        review.delete()
        messages.add_message(request, messages.SUCCESS, 'Review deleted.')
        return redirect(reverse('review_in_review', kwargs={'article_id': article.pk}))

    template = 'review/delete_review.html'
    context = {
        'article': article,
        'review': review,
    }

    return render(request, template, context)


@editor_is_not_author
@article_decision_not_made
@editor_user_required
def withdraw_review(request, article_id, review_id):
    """
    A view that allows a user to withdraw a review.
    :param request: Django's request object
    :param article_id: Article PK
    :param review_id: ReviewAssignment PK
    :return:a rendered django template
    """
    article = get_object_or_404(submission_models.Article, pk=article_id)
    review = get_object_or_404(models.ReviewAssignment, pk=review_id)

    if review.date_complete:
        messages.add_message(
            request,
            messages.WARNING,
            'You cannot withdraw a review that is already complete.',
        )
        return redirect(
            reverse(
                'review_in_review',
                kwargs={'article_id': article.pk},
            )
        )

    email_context = logic.get_withdrawal_notification_context(request, review)
    setting_name = "review_withdrawl"
    form = core_forms.SettingEmailForm(
            setting_name=setting_name,
            email_context=email_context,
            request=request,
    )

    if request.POST:


        skip = request.POST.get("skip")
        form = core_forms.SettingEmailForm(
            request.POST, request.FILES,
            setting_name=setting_name,
            email_context=email_context,
            request=request,
        )


        if form.is_valid() or skip:
            review.date_complete = timezone.now()
            review.decision = models.RD.DECISION_WITHDRAWN.value
            review.is_complete = True
            review.save()

            kwargs = {
                'review_assignment': review,
                'request': request,
                'email_data': form.as_dataclass(),
                'skip': skip,
            }
            event_logic.Events.raise_event(
                event_logic.Events.ON_REVIEW_WITHDRAWL,
                **kwargs,
            )


            messages.add_message(request, messages.SUCCESS, 'Review withdrawn')
            return redirect(
                reverse(
                    'review_in_review',
                    kwargs={'article_id': article.pk},
                )
            )

    template = 'review/withdraw_review.html'
    context = {
        'article': article,
        'review': review,
        'form': form,
    }

    return render(request, template, context)


@editor_is_not_author
@article_decision_not_made
@editor_user_required
def reset_review(request, article_id, review_id):
    """
    Allows an editor to reset a review that has previously been declined or withdrawn.
    :param request: django Django's request object
    :param article_id: pk of an Article
    :param review_id: pk of a ReviewAssignment
    :return: a contextualised django template
    """
    article = get_object_or_404(submission_models.Article, pk=article_id)
    review = get_object_or_404(models.ReviewAssignment, pk=review_id)

    if request.POST:
        review.is_complete = False
        review.date_complete = None
        review.date_declined = None
        review.decision = None
        review.suggested_reviewers = ""
        review.save()

        messages.add_message(request, messages.INFO, 'Review reset.')
        return redirect(reverse('review_in_review', kwargs={'article_id': article.pk}))

    template = 'review/reset.html'
    context = {
        'article': article,
        'review': review,
    }

    return render(request, template, context)


@section_editor_draft_decisions
@editor_is_not_author
@editor_user_required
def review_decision(request, article_id, decision):
    """
    Allows the editor to make a review decision, revisions are not a decision, only accept or delcine.
    :param request: the django request object
    :param article_id: Article PK
    :param decision
    :return: a contextualised django template
    """
    article = get_object_or_404(submission_models.Article, pk=article_id)
    author_review_url = request.journal.site_url(
            reverse('review_author_view', kwargs={'article_id': article.id})
    )
    email_context = logic.get_decision_context(
        request, article, decision, author_review_url)
    setting_name = "review_decision_{0}".format(decision)

    form = core_forms.SettingEmailForm(
            setting_name=setting_name,
            email_context=email_context,
            request=request,
    )

    if (article.date_accepted or article.date_declined) and decision != 'undecline':
        messages.add_message(request, messages.WARNING, _('This article has already been accepted or declined.'))
        return redirect(reverse('review_in_review', kwargs={'article_id': article.pk}))

    if request.POST:
        form = core_forms.SettingEmailForm(
            request.POST, request.FILES,
            setting_name=setting_name,
            email_context=email_context,
            request=request,
        )
        if form.is_valid() or "skip" in request.POST:

            kwargs = {
                'article': article,
                'request': request,
                'decision': decision,
                'email_data': form.as_dataclass(),
                'skip': False,
            }

            if 'skip' in request.POST:
                kwargs['skip'] = True

            if decision == 'accept':
                article.accept_article()
                article.snapshot_authors(article, force_update=False)
                try:
                    event_logic.Events.raise_event(
                        event_logic.Events.ON_ARTICLE_ACCEPTED,
                        task_object=article,
                        **kwargs
                    )

                    workflow_kwargs = {
                        'handshake_url': 'review_home',
                        'request': request,
                        'article': article,
                        'switch_stage': True
                    }

<<<<<<< HEAD
                    return event_logic.Events.raise_event(
                        event_logic.Events.ON_WORKFLOW_ELEMENT_COMPLETE,
                        task_object=article,
                        **workflow_kwargs
                    )
=======
        if decision == 'accept':
            article.accept_article()
            try:
                event_logic.Events.raise_event(
                    event_logic.Events.ON_ARTICLE_ACCEPTED,
                    task_object=article,
                    **kwargs
                )
>>>>>>> 7f3a0313

                except:
                    messages.add_message(
                        request,
                        messages.ERROR,
                        f'An error occurred when processing {article.title}'
                    )
                    return redirect(reverse(
                        'review_in_review',
                        kwargs={'article_id': article.pk}
                    ))

            elif decision == 'decline':
                article.decline_article()
                event_logic.Events.raise_event(
                    event_logic.Events.ON_ARTICLE_DECLINED,
                    task_object=article, **kwargs,
                )
                return redirect(reverse('core_dashboard'))

            elif decision == 'undecline':
                article.undo_review_decision()
                event_logic.Events.raise_event(
                    event_logic.Events.ON_ARTICLE_UNDECLINED,
                    task_object=article, **kwargs,
                )
                if article.stage == submission_models.STAGE_UNASSIGNED:
                    return redirect(reverse(
                        'review_unassigned_article',
                        kwargs={'article_id': article.pk},
                    ))
                elif article.stage == submission_models.STAGE_ASSIGNED:
                    return redirect(reverse(
                        'review_in_review', kwargs={'article_id': article.pk}))

            messages.add_message(
                request, messages.INFO,
                'Article {0} has been {1}ed'.format(article.title, decision),
            )
            return redirect(reverse(
                'article_copyediting', kwargs={'article_id': article.pk}))

    accept_article_warning = core_logic.render_nested_setting(
        'accept_article_warning',
        'general',
        request,
        article=article,
    )

    template = 'review/decision.html'
    context = {
        'article': article,
        'decision': decision,
        'form': form,
        'accept_article_warning': accept_article_warning,
    }

    return render(request, template, context)


@editor_is_not_author
@editor_user_required
def rate_reviewer(request, article_id, review_id):
    """
    Allows an Editor to rate a Reviewer
    :param request: django's request object
    :param article_id: pk of a Article
    :param review_id: pk of a ReviewAssignment
    :return: a contextualised django template
    """

    review = get_object_or_404(models.ReviewAssignment, pk=review_id, article__pk=article_id)
    if not review.is_complete:
        messages.add_message(request, messages.INFO, 'You cannot rate a reviewer until their review is complete.'
                                                     'You should withdraw this review if you want to rate the reviewer'
                                                     'before they are finished.')
        return redirect(reverse('review_in_review', kwargs={'article_id': review.article.id}))

    if request.POST:
        rating_int = int(request.POST.get('rating_number'))

        if review.review_rating:
            rating = review.review_rating
            rating.rating = rating_int
            rating.save()
            messages.add_message(request, messages.INFO,
                                 '{0}\'s rating updated to {1}'.format(review.reviewer.full_name(), rating_int))
        else:
            messages.add_message(request, messages.INFO,
                                 '{0} assigned a rating of {1}'.format(review.reviewer.full_name(), rating_int))
            models.ReviewerRating.objects.create(assignment=review, rating=rating_int, rater=request.user)

        return redirect(reverse('review_in_review', kwargs={'article_id': review.article.id}))

    template = 'review/rate_reviewer.html'
    context = {
        'review': review,
    }

    return render(request, template, context)


@article_author_required
def author_view_reviews(request, article_id):
    """
    View that allows an author to view the reviews for an article.
    :param request: django request object
    :param article_id: Article pk
    :return: a contextualised django template
    """
    article = get_object_or_404(submission_models.Article, pk=article_id)
    reviews = models.ReviewAssignment.objects.filter(
        article=article,
        is_complete=True,
        for_author_consumption=True,
    ).exclude(decision='withdrawn')

    if not reviews.exists():
        raise PermissionDenied(
            'No reviews have been made available by the Editor.',
        )

    if request.GET.get('file_id', None):
        viewable_files = logic.group_files(article, reviews)
        file_id = request.GET.get('file_id')
        file = get_object_or_404(core_models.File, pk=file_id)
        if file in viewable_files:
            return files.serve_file(request, file, article)

    template = 'review/author_view_reviews.html'
    context = {
        'article': article,
        'reviews': reviews,
    }

    return render(request, template, context)


@editor_is_not_author
@editor_user_required
def request_revisions(request, article_id):
    """
    View allows an Editor to request revisions to an article.
    :param request: django request object
    :param article_id: Article PK
    :return: a contextualised django template
    """
    article = get_object_or_404(submission_models.Article, pk=article_id)
    form = forms.RevisionRequest(article=article, editor=request.user)
    review_round = models.ReviewRound.latest_article_round(
        article=article,
    )
    pending_approval = review_round.active_reviews().filter(
        is_complete=True,
        for_author_consumption=False,
    )
    incomplete = review_round.active_reviews().filter(
        is_complete=False,
    )

    if request.POST:
        form = forms.RevisionRequest(request.POST, article=article, editor=request.user)

        if form.is_valid() and form.is_confirmed():
            revision_request = form.save()

            article.stage = submission_models.STAGE_UNDER_REVISION
            article.save()

            return redirect(reverse(
                'request_revisions_notification',
                kwargs={
                    'article_id': article.pk,
                    'revision_id': revision_request.pk,
                }
            ))

    template = 'review/revision/request_revisions.html'
    context = {
        'article': article,
        'form': form,
        'pending_approval': pending_approval,
        'incomplete': incomplete,
    }

    return render(request, template, context)


@editor_is_not_author
@editor_user_required
def request_revisions_notification(request, article_id, revision_id):
    """
    View allows an Editor to notify an Author of a Revision request
    :param request: django request object
    :param article_id: PK of an Article
    :param revision_id: PK of a RevisionRequest
    :return: a contextualised django template
    """
    article = get_object_or_404(submission_models.Article, pk=article_id)
    revision = get_object_or_404(models.RevisionRequest, pk=revision_id)
    email_content = logic.get_revision_request_content(request, article, revision)

    if request.POST:
        user_message_content = request.POST.get('email_content')

        kwargs = {
            'user_message_content': user_message_content,
            'revision': revision,
            'request': request,
            'skip': False,
        }

        if 'skip' in request.POST:
            kwargs['skip'] = True

        event_logic.Events.raise_event(event_logic.Events.ON_REVISIONS_REQUESTED_NOTIFY, **kwargs)

        return redirect(reverse('review_in_review', kwargs={'article_id': article.pk}))

    template = 'review/revision/request_revisions_notification.html'
    context = {
        'article': article,
        'email_content': email_content,
        'revision': revision,
    }

    return render(request, template, context)


@editor_is_not_author
@editor_user_required
def edit_revision_request(request, article_id, revision_id):
    """
    View allows an Editor to edit an existing Revision
    :param request: HttpRequest object
    :param article_id: Artickle PK
    :param revision_id: Revision PK
    :return: HttpResponse
    """
    revision_request = get_object_or_404(models.RevisionRequest,
                                         article__pk=article_id,
                                         pk=revision_id)
    form = forms.EditRevisionDue(instance=revision_request)

    if revision_request.date_completed:
        messages.add_message(request, messages.WARNING, 'You cannot edit a revision request that is complete.')
        return redirect(reverse('review_in_review', kwargs={'article_id': article_id}))

    if request.POST:

        if 'update_due' in request.POST:
            form = forms.EditRevisionDue(request.POST, instance=revision_request)

            if form.is_valid():
                form.save()
                messages.add_message(request, messages.INFO, 'Due date updated.')

        if 'delete_revision' in request.POST:
            rationale = request.POST.get('delete_rationale')
            util_models.LogEntry.add_entry('deletion', '{0} deleted a revision request with reason:\n\n{1}'.format(
                request.user.full_name(), rationale), level='Info', actor=request.user, target=revision_request.article
            )
            revision_request.delete()
            messages.add_message(request, messages.INFO, 'Revision request deleted.')

        if 'mark_as_complete' in request.POST:
            util_models.LogEntry.add_entry('update', '{0} marked revision {1} as complete'.format(
                request.user.full_name(), revision_request.id), level='Info', actor=request.user,
                target=revision_request.article
            )
            revision_request.date_completed = timezone.now()
            revision_request.save()
            messages.add_message(request, messages.INFO, 'Revision request marked as complete.')

        return redirect(reverse('review_in_review', kwargs={'article_id': article_id}))

    template = 'review/revision/edit_revision_request.html'
    context = {
        'revision_request': revision_request,
        'form': form,
    }

    return render(request, template, context)


@article_author_required
def do_revisions(request, article_id, revision_id):
    """
    Allows an Author to complete a revision request of an article.
    :param request: django request object
    :param article_id: PK of an Article
    :param revision_id: PK of a RevisionRequest
    :return:
    """
    revision_request = get_object_or_404(
        models.RevisionRequest,
        article__pk=article_id,
        pk=revision_id,
        date_completed__isnull=True,
        article__stage__in=submission_models.REVIEW_STAGES,
    )

    reviews = models.ReviewAssignment.objects.filter(
        article=revision_request.article,
        is_complete=True,
        for_author_consumption=True,
    ).exclude(decision='withdrawn')

    form = forms.DoRevisions(instance=revision_request)
    revision_files = logic.group_files(revision_request.article, reviews)

    if request.POST:
        post_redirect = reverse(
            'do_revisions',
            kwargs={
                'article_id': article_id,
                'revision_id': revision_id
            }
        )
        if 'delete' in request.POST:
            file_id = request.POST.get('delete')
            file = get_object_or_404(core_models.File, pk=file_id)
            files.delete_file(revision_request.article, file)
            logic.log_revision_event(
                'File {0} ({1}) deleted.'.format(
                    file.id,
                    file.original_filename
                ),
                request.user,
                revision_request,
            )
            return redirect(post_redirect)

        elif 'save' in request.POST:
            form = forms.DoRevisions(
                request.POST,
                instance=revision_request
            )
            if form.is_valid():
                form.save()
                messages.add_message(
                    request,
                    messages.SUCCESS,
                    'Thanks. Your covering letter has been saved.',
                )
                return redirect(post_redirect)
        else:
            form = forms.DoRevisions(request.POST, instance=revision_request)
            if not revision_request.article.has_manuscript_file():
                form.add_error(
                    None,
                    'Your article must have at least one manuscript file.',
                )
            if form.is_valid() and form.is_confirmed():
                form.save()
                kwargs = {
                    'revision': revision_request,
                    'request': request,
                }
                event_logic.Events.raise_event(
                    event_logic.Events.ON_REVISIONS_COMPLETE,
                    **kwargs
                )
                messages.add_message(
                    request,
                    messages.SUCCESS,
                    'Thank you for submitting your revisions. '
                    'The Editor has been notified.',
                )
                revision_request.date_completed = timezone.now()
                revision_request.save()
                return redirect(reverse('core_dashboard'))

    if request.GET.get('file_id', None):
        file_id = request.GET.get('file_id')
        file = get_object_or_404(core_models.File, pk=file_id)
        if file in revision_files:
            logic.log_revision_event(
                'Downloaded file {0} ({1}).'.format(
                    file.label,
                    file.original_filename),
                request.user,
                revision_request,
            )
            return files.serve_file(request, file, revision_request.article)

    template = 'admin/review/revision/do_revision.html'
    context = {
        'revision_request': revision_request,
        'form': form,
        'article': revision_request.article,
        'reviews': reviews,
    }

    return render(request, template, context)


@article_author_required
def replace_file(request, article_id, revision_id, file_id):
    revision_request = get_object_or_404(models.RevisionRequest, article__pk=article_id, pk=revision_id,
                                         date_completed__isnull=True)
    file = get_object_or_404(core_models.File, pk=file_id)

    if request.GET.get('download', None):
        logic.log_revision_event('Downloaded file {0} ({1})'.format(file.label, file.original_filename), request.user,
                                 revision_request)
        return files.serve_file(request, file, revision_request.article)

    if request.POST and request.FILES:

        if 'replacement' in request.POST:
            uploaded_file = request.FILES.get('replacement-file')
            label = request.POST.get('label')
            new_file = files.save_file_to_article(uploaded_file, revision_request.article, request.user,
                                                  replace=file, is_galley=False, label=label)

            files.replace_file(
                revision_request.article,
                file,
                new_file,
                retain_old_label=False,
            )
            logic.log_revision_event(
                'File {0} ({1}) replaced with {2} ({3})'.format(file.label, file.original_filename, new_file.label,
                                                                new_file.original_filename),
                request.user, revision_request)

        return redirect(reverse('do_revisions', kwargs={'article_id': article_id, 'revision_id': revision_id}))

    template = 'review/revision/replace_file.html'
    context = {
        'revision_request': revision_request,
        'article': revision_request.article,
        'file': file,
    }

    return render(request, template, context)


@article_author_required
def upload_new_file(request, article_id, revision_id):
    """
    View allows an author to upload  new file to their article.
    :param request: HttpRequest object
    :param article_id: Article PK
    :param revision_id: RevisionRequest PK
    :return: Httpresponse or HttpRedirect
    """
    revision_request = get_object_or_404(models.RevisionRequest, article__pk=article_id, pk=revision_id,
                                         date_completed__isnull=True)
    article = revision_request.article

    if request.POST and request.FILES:
        file_type = request.POST.get('file_type')
        uploaded_file = request.FILES.get('file')
        label = request.POST.get('label')
        new_file = files.save_file_to_article(
            uploaded_file,
            article,
            request.user,
            label=label,
        )

        if file_type == 'manuscript':
            article.manuscript_files.add(new_file)

        if file_type == 'data':
            article.data_figure_files.add(new_file)

        logic.log_revision_event(
            'New file {0} ({1}) uploaded'.format(
                new_file.label, new_file.original_filename),
            request.user, revision_request)

        return redirect(reverse(
            'do_revisions',
            kwargs={'article_id': article_id, 'revision_id': revision_id})
        )

    template = 'review/revision/upload_file.html'
    context = {
        'revision_request': revision_request,
        'article': revision_request.article,
    }

    return render(request, template, context)


@editor_is_not_author
@editor_user_required
def view_revision(request, article_id, revision_id):
    """
    Allows an Editor to view a revisionrequest
    :param request: HttpRequest object
    :param article_id: Article PK
    :param revision_id: RevisionRequest PK
    :return: HttpResponse
    """
    revision_request = get_object_or_404(models.RevisionRequest.objects.select_related('article'),
                                         pk=revision_id,
                                         article__pk=article_id)

    template = 'review/revision/view_revision.html'
    context = {
        'revision_request': revision_request,
        'article': revision_request.article
    }

    return render(request, template, context)


@editor_user_required
def review_warning(request, article_id, decision):
    """
    Checks if an editor user is the author of an article and blocks their
    access temporarily.
    If overwritten, all Editors are notified.
    :param request: HttpRequest object
    :param article_id: Article PK
    :return: HttpResponse or HttpRedirect
    """
    article = get_object_or_404(submission_models.Article, pk=article_id)

    if request.POST and request.user.is_editor(request):
        override = models.EditorOverride.objects.create(
                article=article, editor=request.user)
        kwargs = {'request': request, 'override': override}
        event_logic.Events.raise_event(
                event_logic.Events.ON_REVIEW_SECURITY_OVERRIDE,
                task_object=article,
                **kwargs
        )

        if decision == ED.REVIEW.value:
            return redirect(
                reverse(
                    'review_in_review',
                    kwargs={'article_id': article.pk},
                ),
            )
        else:
            return redirect(
                reverse(
                    'review_decision',
                    kwargs={
                        'article_id': article.pk,
                        'decision': decision,
                    },
                ),
            )
    else:
        messages.add_message(
            request,
            messages.WARNING,
            'This action is not allowed.',
        )

    template = 'review/review_warning.html'
    context = {
        'article': article
    }

    return render(request, template, context)


@editor_user_required
@file_user_required
def editor_article_file(request, article_id, file_id):
    """ Serves an article file.

    :param request: the request associated with this call
    :param article_id: the id of an article
    :param file_id: the file ID to serve
    :return: a streaming response of the requested file or 404
    """
    article_object = submission_models.Article.objects.get(pk=article_id)
    file_object = get_object_or_404(core_models.File, pk=file_id)

    return files.serve_file(request, file_object, article_object)


@reviewer_user_for_assignment_required
def reviewer_article_file(request, assignment_id, file_id):
    """ Serves an article file.
    :param request: the request associated with this call
    :param assignment_id: the ReviewAssignment id.
    :param file_id: the file ID to serve
    :return: a streaming response of the requested file or 404
    """
    review_assignment = models.ReviewAssignment.objects.get(pk=assignment_id)
    article_object = review_assignment.article

    file_object = review_assignment.review_round.review_files.get(pk=file_id)

    if not file_object:
        raise Http404()

    return files.serve_file(
        request,
        file_object,
        article_object,
        hide_name=True
    )


@reviewer_user_for_assignment_required
def review_download_all_files(request, assignment_id):
    review_assignment = models.ReviewAssignment.objects.get(pk=assignment_id)

    zip_file, file_name = files.zip_article_files(
        review_assignment.review_round.review_files.all(),
    )

    return files.serve_temp_file(zip_file, file_name)


@editor_is_not_author
@editor_user_required
def draft_decision(request, article_id):
    """
    Allows a section editor to draft a decision for an editor.
    :param request: request object
    :param article_id: an Article primary key
    :return: a django template with context
    """

    article = get_object_or_404(submission_models.Article, pk=article_id)
    drafts = models.DecisionDraft.objects.filter(article=article)
    message_to_editor = logic.get_draft_email_message(request, article)
    editors = request.journal.editors()

    form = forms.DraftDecisionForm(
        message_to_editor=message_to_editor,
        editors=editors,
        initial={
            'revision_request_due_date': timezone.now() + timedelta(days=14),
        }
    )

    if request.POST:

        if 'delete' in request.POST:
            delete_id = request.POST.get('delete')
            draft = get_object_or_404(models.DecisionDraft, pk=delete_id, article=article)
            draft.delete()
            return redirect(
                reverse(
                    'review_draft_decision',
                    kwargs={'article_id': article.pk},
                ),
            )

        else:
            form = forms.DraftDecisionForm(
                request.POST,
                editors=editors,
                message_to_editor=message_to_editor,
            )

            if form.is_valid():
                new_draft = form.save(commit=False)

                new_draft.section_editor = request.user
                new_draft.article = article
                new_draft.save()
                messages.add_message(
                    request,
                    messages.SUCCESS,
                    'A draft has been saved, the editor has been notified.',
                )

                kwargs = {'request': request, 'article': article, 'draft': new_draft}
                event_logic.Events.raise_event(
                    event_logic.Events.ON_DRAFT_DECISION,
                    **kwargs,
                )

                return redirect(
                    reverse(
                        'review_draft_decision',
                        kwargs={'article_id': article.pk},
                    ),
                )

    template = 'review/draft_decision.html'
    context = {
        'article': article,
        'drafts': drafts,
        'form': form,
    }

    return render(request, template, context)


@require_POST
@editor_user_required
def draft_decision_text(request, article_id):
    """
    Takes a POST and returns decision text.
    """
    article = get_object_or_404(
        submission_models.Article,
        pk=article_id,
        journal=request.journal,
    )
    decision = request.POST.get('decision')
    date = request.POST.get('date', None)

    if isinstance(date, str) and date != '':
        date = shared.make_timezone_aware(date, '%Y-%m-%d')
    else:
        date = timezone.now() + timedelta(days=14)

    author_review_url = request.journal.site_url(
        reverse(
            'review_author_view',
            kwargs={'article_id': article.id},
        )
    )

    if not decision:
        raise Http404

    if decision in {ED.ACCEPT.value, ED.DECLINE.value}:
        decision_text = logic.get_decision_content(
            request=request,
            article=article,
            decision=decision,
            author_review_url=author_review_url,
        )

    elif decision in {ED.MINOR_REVISIONS.value, ED.MAJOR_REVISIONS.value}:
        revision = models.RevisionRequest(
            article=article,
            editor=request.user,
            type=decision,
            date_requested=timezone.now,
            date_due=date.strftime("%Y-%m-%d"),
            editor_note="[[Add Editor Note Here]]",
        )
        decision_text = logic.get_revision_request_content(
            request=request,
            article=article,
            revision=revision,
            draft=True,
        )

    return JsonResponse({'decision_text': decision_text})


@editor_is_not_author
@editor_user_required
def manage_draft(request, article_id, draft_id):
    article = get_object_or_404(submission_models.Article, pk=article_id)
    draft = get_object_or_404(models.DecisionDraft, pk=draft_id)

    if 'decline_draft' in request.POST:
        draft.editor_decision = 'declined'
        draft.save()
        logic.handle_draft_declined(article, draft, request)

    if 'accept_draft' in request.POST:
        draft.editor_decision = 'accept'
        draft.save()
        decision_action = logic.handle_decision_action(article, draft, request)

        if decision_action:
            return decision_action

    messages.add_message(
        request,
        messages.INFO,
        'Draft {}'.format(draft.editor_decision)
    )

    return redirect(
        reverse(
            'decision_helper',
            kwargs={'article_id': article.pk},
        ),
    )


@editor_is_not_author
@editor_user_required
def edit_draft_decision(request, article_id, draft_id):
    article = get_object_or_404(submission_models.Article, pk=article_id)
    draft = get_object_or_404(models.DecisionDraft, pk=draft_id)
    drafts = models.DecisionDraft.objects.filter(article=article)
    editors = request.journal.editors()
    form = forms.DraftDecisionForm(
        instance=draft,
        editors=editors,
    )

    if request.POST:
        form = forms.DraftDecisionForm(
            request.POST,
            instance=draft,
            editors=editors,
        )

        if form.is_valid():
            form.save()
            messages.add_message(request, messages.SUCCESS, 'Draft has been updated')
            return redirect(
                reverse(
                    'review_edit_draft_decision',
                    kwargs={'article_id': article.pk, 'draft_id': draft.pk},
                ),
            )

    template = 'review/draft_decision.html'
    context = {
        'article': article,
        'drafts': drafts,
        'draft': draft,
        'form': form,
    }

    return render(request, template, context)


@senior_editor_user_required
def review_forms(request):
    """
    Displays a list of review forms and allows new ones to be created.
    :param request: HttpRequest object
    :return: HttpResponse or HttpRedirect
    """
    form_list = models.ReviewForm.objects.filter(
        journal=request.journal,
        deleted=False,
    )

    form = forms.NewForm()
    default_form = setting_handler.get_setting(
        'general', 'default_review_form', request.journal,
    ).processed_value
    if default_form and default_form.isdigit():
        default_form = int(default_form)

    if request.POST:
        if 'delete' in request.POST:
            form_id = request.POST["delete"]
            if form_id.isdigit():
                form_id = int(form_id)
            if default_form == form_id:
                messages.add_message(
                    request,
                    messages.ERROR,
                    "This form is selected as the default form and thus"
                    " can't be deleted",
                )
                return redirect(reverse('review_review_forms'))

            form_obj = get_object_or_404(
                models.ReviewForm, id=form_id,
                journal=request.journal,
            )
            form_obj.deleted = True
            form_obj.save()
            messages.add_message(request, messages.SUCCESS, 'Form Deleted')
            return redirect(reverse('review_review_forms'))
        else:
            form = forms.NewForm(request.POST)

            if form.is_valid():
                new_form = form.save(commit=False)
                new_form.journal = request.journal
                new_form.save()

                return redirect(reverse('review_review_forms'))

    template = 'review/manager/review_forms.html'
    context = {
        'form_list': form_list,
        'form': form,
        'default_form': default_form,
    }

    return render(request, template, context)


@senior_editor_user_required
def edit_review_form(request, form_id, element_id=None):
    """
    Allows the editing of an existing review form
    :param request: HttpRequest object
    :param form_id: ReviewForm PK
    :param element_id: Element PK, optional
    :return: HttpResponse or HttpRedirect
    """
    edit_form = get_object_or_404(models.ReviewForm, pk=form_id)

    form = forms.NewForm(instance=edit_form)
    element_form = forms.ElementForm()
    element, modal = None, None

    if element_id:
        element = get_object_or_404(models.ReviewFormElement, pk=element_id)
        modal = 'element'
        element_form = forms.ElementForm(instance=element)

    if request.POST:

        if 'delete' in request.POST:
            delete_id = request.POST.get('delete')
            element_to_delete = get_object_or_404(models.ReviewFormElement, pk=delete_id)
            element_to_delete.delete()
            return redirect(reverse('edit_review_form', kwargs={'form_id': edit_form.pk}))

        if 'element' in request.POST:
            if element_id:
                element_form = forms.ElementForm(request.POST, instance=element)
            else:
                element_form = forms.ElementForm(request.POST)

            if element_form.is_valid():
                element = element_form.save()
                edit_form.elements.add(element)
                messages.add_message(request, messages.SUCCESS, 'New element added.')
                return redirect(reverse('edit_review_form', kwargs={'form_id': edit_form.pk}))

        if 'review_form' in request.POST:
            form = forms.NewForm(request.POST, instance=edit_form)

            if form.is_valid():
                form.save()
                messages.add_message(request, messages.SUCCESS, 'Form updated')
                return redirect(reverse('edit_review_form', kwargs={'form_id': edit_form.pk}))

    template = 'review/manager/edit_review_form.html'
    context = {
        'form': form,
        'edit_form': edit_form,
        'element_form': element_form,
        'modal': modal,
    }

    return render(request, template, context)


@senior_editor_user_required
def preview_form(request, form_id):
    """Displays a preview of a review form."""
    form = get_object_or_404(models.ReviewForm, pk=form_id)
    generated_form = forms.GeneratedForm(preview=form)
    recommendation_disabled = setting_handler.get_setting(
        'general',
        'disable_reviewer_recommendation',
        request.journal,
    ).processed_value
    decision_form = forms.FakeReviewerDecisionForm(
        recommendation_disabled=recommendation_disabled,
    )

    template = 'review/manager/preview_form.html'
    context = {
        'form': form,
        'generated_form': generated_form,
        'decision_form': decision_form,
    }

    return render(request, template, context)


@require_POST
@senior_editor_user_required
def order_review_elements(request, form_id):
    """
    Reorders Review Form elements.
    :param request: HttpRequest object
    :param form_id: ReviewForm PK
    """
    form = get_object_or_404(
        models.ReviewForm,
        pk=form_id,
        journal=request.journal,
    )

    shared.set_order(
        form.elements.all(),
        'order',
        request.POST.getlist('element[]'),
    )

    return HttpResponse('Ok')


@reviewer_user_for_assignment_required
def hypothesis_review(request, assignment_id):
    """
    Rendering of the review form for user to complete.
    :param request: the request object
    :param assignment_id: ReviewAssignment PK
    :return: a context for a Django template
    """

    access_code = logic.get_access_code(request)

    if access_code:
        assignment = models.ReviewAssignment.objects.get(
            Q(pk=assignment_id) &
            Q(is_complete=False) &
            Q(article__stage=submission_models.STAGE_UNDER_REVIEW) &
            Q(access_code=access_code)
        )
    else:
        assignment = models.ReviewAssignment.objects.get(
            Q(pk=assignment_id) &
            Q(is_complete=False) &
            Q(article__stage=submission_models.STAGE_UNDER_REVIEW) &
            Q(reviewer=request.user)
        )

    pdf = assignment.review_round.review_files.get(mime_type='application/pdf')
    hypothesis.create_hypothesis_account(assignment.reviewer)
    grant_token = hypothesis.generate_grant_token(assignment.reviewer)

    template = 'review/annotation_pdf_review.html'
    context = {
        'assignment': assignment,
        'pdf': pdf,
        'grant_token': grant_token,
        'authority': settings.HYPOTHESIS_CLIENT_AUTHORITY,
    }

    return render(request, template, context)


@editor_user_required
def decision_helper(request, article_id):
    """
    Displays all of the completed reviews to help the Editor make a decision.
    :param request: HttpRequest object
    :param article_id: Article object pk, integer
    :return: a django response
    """
    article = get_object_or_404(
        submission_models.Article, pk=article_id,
    )

    reviews = models.ReviewAssignment.objects.filter(
        article=article,
    )

    uncomplete_reviews = reviews.filter(
        article=article,
        is_complete=False,
        date_complete__isnull=True,
    )
    complete_reviews = reviews.filter(
        article=article,
        is_complete=True,
        date_complete__isnull=False,
    ).exclude(
        decision='withdrawn',
    )
    withdraw_reviews = reviews.filter(
        decision='withdrawn',
    )
    uncomplete_reviews = uncomplete_reviews.union(withdraw_reviews)

    decisions = Counter(
        [review.get_decision_display() for review in reviews if
        review.decision]
    )

    if request.POST:
        if 'review_id' in request.POST:
            review = get_object_or_404(
                models.ReviewAssignment,
                pk=request.POST.get('review_id'),
                article=article,
            )
            if 'visibility' in request.POST:
                review.for_author_consumption = True
            else:
                review.for_author_consumption = False

            review.save()
            messages.add_message(
                request,
                messages.SUCCESS,
                'Review {} is now {}'.format(
                    review.pk,
                    'visible to the author.' if review.for_author_consumption else 'hidden from the author.',
                )
            )

        if 'review_file_visible' in request.POST:
            review = get_object_or_404(
                models.ReviewAssignment,
                article=article,
                id=request.POST.get('review'),
            )
            logic.handle_review_file_switch(review, request.POST.get('review_file_visible'))
            messages.add_message(request, messages.SUCCESS, 'Review File visibility updated.')

        return redirect(
            reverse(
                'decision_helper',
                kwargs={
                    'article_id': article.pk,
                }
            )
        )

    template = 'admin/review/decision_helper.html'
    context = {
        'article': article,
        'complete_reviews': complete_reviews,
        'uncomplete_reviews': uncomplete_reviews,
        'decisions': dict(decisions)
    }

    return render(request, template, context)


@any_editor_user_required
def upload_reviewers_from_csv(request, article_id):
    """
    Allows an editor to load reviewers in form a CSV.
    """
    errors = []
    article = get_object_or_404(
        submission_models.Article,
        pk=article_id,
        journal=request.journal,
    )
    form = forms.BulkReviewAssignmentForm(
        journal=request.journal,
    )
    if request.POST and request.FILES:
        reviewer_csv = request.FILES.get('reviewer_csv')
        form = forms.BulkReviewAssignmentForm(
            request.POST,
            request.FILES,
            journal=request.journal,
        )
        filename, path = files.save_file_to_temp(reviewer_csv)
        if form.is_valid():
            reviewers, import_error = logic.process_reviewer_csv(path, request, article, form)

            if import_error:
                messages.add_message(
                    request,
                    messages.ERROR,
                    import_error,
                )
            else:
                messages.add_message(
                    request,
                    messages.SUCCESS,
                    '{} Review assignments saved.'.format(len(reviewers)),
                )
                article.stage = submission_models.STAGE_UNDER_REVIEW
                article.save()

            return redirect(
                reverse(
                    'review_in_review',
                    kwargs={
                        'article_id': article.pk,
                    }
                )
            )

    template = 'admin/review/upload_reviewers_from_csv.html'
    context = {
        'article': article,
        'form': form,
        'errors': errors,
    }
    return render(
        request,
        template,
        context,
    )

@editor_user_required
@setting_is_enabled(
    setting_name='enable_share_reviews_decision',
    setting_group_name='general',
)
def editor_share_reviews(request, article_id):
    """
    Allows an editor to share current reviews amongst the assigned reviewers.
    """
    article = get_object_or_404(
        submission_models.Article,
        pk=article_id,
        journal=request.journal,
    )
    reviews = article.completed_reviews_with_decision
    distinct_reviewers = reviews.distinct('reviewer')

    for review in distinct_reviewers:
        review.email_content = logic.get_share_review_content(
            request,
            article,
            review,
        )
    form = forms.ShareReviewsForm(
        reviews=distinct_reviewers,
    )

    if request.POST:
        form = forms.ShareReviewsForm(
            request.POST,
            reviews=distinct_reviewers,
        )
        if form.is_valid():
            article.mark_reviews_shared()
            logic.send_review_share_message(
                request,
                article,
                request.journal.get_setting(
                    'email_subject',
                    'subject_share_reviews_notification',
                ),
                form.cleaned_data,
            )
            messages.add_message(
                request,
                messages.SUCCESS,
                'Reviews shared with reviewers.'
            )
            return redirect(
                reverse(
                    'decision_helper',
                    kwargs={
                        'article_id': article.pk,
                    }
                )
            )

    template = 'review/share/editor.html'
    context = {
        'article': article,
        'reviews': reviews,
        'form': form,
    }
    return render(
        request,
        template,
        context,
    )


@user_has_completed_review_for_article
@setting_is_enabled(
    setting_name='enable_share_reviews_decision',
    setting_group_name='general',
)
def reviewer_share_reviews(request, article_id):
    article = get_object_or_404(
        submission_models.Article,
        pk=article_id,
        journal=request.journal,
        reviews_shared=True,
    )
    reviews = article.completed_reviews_with_decision
    template = 'review/share/reviewer.html'
    context = {
        'article': article,
        'reviews': reviews,
        'shared_reviews': True,
    }
    return render(
        request,
        template,
        context,
    )


@reviewer_user_required
def reviewer_shared_review_download(request, article_id, review_id):
    """
    Returns a file if the user is a legitimate reviewer and the review has
    a file.
    """
    article = get_object_or_404(
        submission_models.Article,
        pk=article_id,
        journal=request.journal,
    )
    review_assignment = get_object_or_404(
        models.ReviewAssignment,
        pk=review_id,
        article=article,
    )

    # There are two possible routes that could mark the user as legitimate.
    # 1. Auto sharing of reviews is enabled and the current user is a
    # reviewer in the current review round.
    # 2. The share reviews decision is enabled, this article has been shared
    # and the current user has completed a review for the article.

    # Route 1
    if request.journal.get_setting(
        'general',
        'display_completed_reviews_in_additional_rounds',
    ):
        # Fetch all the users who have an active review assignment in the
        # article's current round.
        current_round_reviewers = [
            review.reviewer for review in
            models.ReviewAssignment.objects.filter(
                article=article,
                review_round=article.current_review_round_object(),
                date_complete__isnull=True,
                is_complete=False,
            )]

        # If the current user is in the list, serve the file.
        if request.user in current_round_reviewers:
            return files.serve_file(
                request,
                review_assignment.review_file,
                article,
            )

    # Route 2
    if article.reviews_shared:
        # Fetch all reviewers who have completed a review.
        reviewers_with_complete_review = [
            review.reviewer for review in
            article.completed_reviews_with_decision
        ]
        if request.user in reviewers_with_complete_review:
            return files.serve_file(
                request,
                review_assignment.review_file,
                article,
            )

    raise Http404(
        'You do not have permission to download this file.'
    )<|MERGE_RESOLUTION|>--- conflicted
+++ resolved
@@ -1612,18 +1612,16 @@
             email_context=email_context,
             request=request,
         )
-        if form.is_valid() or "skip" in request.POST:
+        skip = "skip" in request.POST
+        if form.is_valid() skip:
 
             kwargs = {
                 'article': article,
                 'request': request,
                 'decision': decision,
                 'email_data': form.as_dataclass(),
-                'skip': False,
+                'skip': skip,
             }
-
-            if 'skip' in request.POST:
-                kwargs['skip'] = True
 
             if decision == 'accept':
                 article.accept_article()
@@ -1642,22 +1640,11 @@
                         'switch_stage': True
                     }
 
-<<<<<<< HEAD
                     return event_logic.Events.raise_event(
                         event_logic.Events.ON_WORKFLOW_ELEMENT_COMPLETE,
                         task_object=article,
                         **workflow_kwargs
                     )
-=======
-        if decision == 'accept':
-            article.accept_article()
-            try:
-                event_logic.Events.raise_event(
-                    event_logic.Events.ON_ARTICLE_ACCEPTED,
-                    task_object=article,
-                    **kwargs
-                )
->>>>>>> 7f3a0313
 
                 except:
                     messages.add_message(
@@ -2838,6 +2825,7 @@
         template,
         context,
     )
+
 
 @editor_user_required
 @setting_is_enabled(

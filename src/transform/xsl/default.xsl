--- conflicted
+++ resolved
@@ -450,7 +450,6 @@
         </ol>
     </xsl:template>
 
-<<<<<<< HEAD
   <xsl:template match="back/notes/title[1]">
     <!-- Render the first title of the notes as a top level article header -->
     <xsl:element name="h2">
@@ -464,13 +463,13 @@
       <xsl:value-of select="node()"/>
     </xsl:element>
   </xsl:template>
-=======
+
     <xsl:template match="table-wrap-foot/fn-group">
       <ol class="table-footnotes">
         <xsl:apply-templates/>
       </ol>
     </xsl:template>
->>>>>>> 5de42374
+
 
     <xsl:template match="fn-group/fn">
       <xsl:call-template name="referenced-footnote" />

--- conflicted
+++ resolved
@@ -926,8 +926,6 @@
               </xsl:choose>
 
           </xsl:attribute>
-
-<<<<<<< HEAD
                     <xsl:choose>
                     <xsl:when test="contains(@ref-type, 'fn')">
                     <!-- Construction of the note mention (nm) ID combining the fn item being referenced (rid) with the sequential
@@ -952,21 +950,6 @@
                 </a>
             </xsl:otherwise>
         </xsl:choose>
-=======
-          <xsl:choose>
-          <xsl:when test="contains(@ref-type, 'fn')">
-              <xsl:attribute name="id">
-                  <xsl:text>nm</xsl:text>
-                  <xsl:number level="any" count="xref[@ref-type='fn']"/>
-              </xsl:attribute>
-              <sup><xsl:apply-templates/></sup>
-          </xsl:when>
-          <xsl:otherwise>
-              <xsl:apply-templates/>
-          </xsl:otherwise>
-          </xsl:choose>
-      </a>
->>>>>>> 54fb455a
     </xsl:template>
     <!-- END handling citation objects -->
 

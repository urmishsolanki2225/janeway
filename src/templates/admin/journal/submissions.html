{% extends 'admin/core/base.html' %}
{% load i18n %}

{% block title %}{{ request.journal.name }} Submission{% endblock %}
{% block title-section %}{{ request.journal.name }} Submission{% endblock %}

{% block breadcrumbs %}
    {{ block.super }}
    <li>Submission Information</li>
{% endblock %}

{% block css %}
    <style>
        .fa-check {
            color: green;
        }
        .fa-times {
            color: darkred;
        }
    </style>
{% endblock %}

{% block body %}
    <section id="content">
        <div class="row expanded columns">
            <div class="box">
                {% if journal_settings.general.disable_journal_submission %}
                <p><strong>{% trans 'Submission is currently disabled for this journal.' %}</strong></p>
                {% endif %}
                {{ journal_settings.general.submission_intro_text|safe }}

                {% if not journal_settings.general.disable_journal_submission %}
                <div class="button-group">
                    {% if not request.user.is_authenticated %}<a href="{% url 'core_register' %}" class="button">{% trans 'Register' %}</a>
<<<<<<< HEAD
                    <a href="{% url 'core_login' %}" class="button">{% trans 'Login' %}</a>{% else %}
                    <a href="{% url 'submission_start' %}" class="button">{% trans 'Start Submission' %}</a>{% endif %}
                    <a href="{% url 'contact' %}" class="button">{% trans 'Contact Us' %}</a>
=======
                        <a href="{% url 'core_login' %}" class="button">{% trans 'Login' %}</a>
                    {% else %}
                        {% if not journal_settings.general.disable_journal_submission %}
                            <a href="{% url 'submission_start' %}" class="button">{% trans 'Start Submission' %}</a>
                        {% endif %}
                    {% endif %}
>>>>>>> 2d901b4a
                </div>
                {% endif %}
                <hr />

                {% for item in submission_items %}
                    {% if item.title == 'licences' %}
                        <h3>{% trans 'Licences' %}</h3>
                        <p>{{ request.journal.name }} {% trans "allows the following licences for submission" %}:</p>
                        {% include "elements/license_block.html" %}
                    {% elif item.title == 'sections' %}
                        {% include "elements/section_block.html" %}
                    {% elif item.get_display_text %}
                        <h3>{{ item.title|capfirst }}</h3>
                        {{ item.get_display_text|safe }}
                    {% endif %}
                    <hr />
                {% endfor %}
            </div>
        </div>
    </section>
{% endblock body %}<|MERGE_RESOLUTION|>--- conflicted
+++ resolved
@@ -28,22 +28,16 @@
                 <p><strong>{% trans 'Submission is currently disabled for this journal.' %}</strong></p>
                 {% endif %}
                 {{ journal_settings.general.submission_intro_text|safe }}
-
+              
                 {% if not journal_settings.general.disable_journal_submission %}
                 <div class="button-group">
-                    {% if not request.user.is_authenticated %}<a href="{% url 'core_register' %}" class="button">{% trans 'Register' %}</a>
-<<<<<<< HEAD
-                    <a href="{% url 'core_login' %}" class="button">{% trans 'Login' %}</a>{% else %}
-                    <a href="{% url 'submission_start' %}" class="button">{% trans 'Start Submission' %}</a>{% endif %}
-                    <a href="{% url 'contact' %}" class="button">{% trans 'Contact Us' %}</a>
-=======
-                        <a href="{% url 'core_login' %}" class="button">{% trans 'Login' %}</a>
-                    {% else %}
-                        {% if not journal_settings.general.disable_journal_submission %}
-                            <a href="{% url 'submission_start' %}" class="button">{% trans 'Start Submission' %}</a>
-                        {% endif %}
-                    {% endif %}
->>>>>>> 2d901b4a
+                  {% if not request.user.is_authenticated %}
+                    <a href="{% url 'core_register' %}" class="button">{% trans 'Register' %}</a>
+                    <a href="{% url 'core_login' %}" class="button">{% trans 'Login' %}</a>
+                  {% else %}
+                    <a href="{% url 'submission_start' %}" class="button">{% trans 'Start Submission' %}</a>
+                  {% endif %}
+                  <a href="{% url 'contact' %}" class="button">{% trans 'Contact Us' %}</a>
                 </div>
                 {% endif %}
                 <hr />

--- conflicted
+++ resolved
@@ -49,16 +49,12 @@
                                     <button type="submit" name="next" class="success button">{% if step == 1 %}
                                         Create Repository{% else %}Save and Continue{% endif %}
                                     </button>
-<<<<<<< HEAD
-
-=======
                                     {% if repository.history %}
                                         <a class="button" data-open="history_modal">
                                             <i class="fa fa-history" aria-hidden="True"></i>
                                             View History
                                         </a>
                                     {% endif %}
->>>>>>> e5c92bc7
                                 </div>
                             </div>
 

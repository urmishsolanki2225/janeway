--- conflicted
+++ resolved
@@ -31,12 +31,8 @@
 from django.db.models import Q, OuterRef, Subquery, Count, Avg
 from django.views import generic
 
-<<<<<<< HEAD
 from core import models, forms, logic, workflow, files, models as core_models
-=======
-from core import models, forms, logic, workflow, models as core_models
 from core.model_utils import NotImplementedField, search_model_admin
->>>>>>> c405e856
 from security.decorators import (
     editor_user_required, article_author_required, has_journal,
     any_editor_user_required, role_can_access,
@@ -2415,10 +2411,9 @@
     )
 
 
-<<<<<<< HEAD
 def sitemap(request, path_parts):
     """
-    Renders an XML sitemap based on articles and pages available to the journal.
+    Renders an XML sitemap based on articles and available to the journal.
     :param request: HttpRequest object
     :param path_parts: List making up the sitemap path. ['journal', 'code', 'sitemap.xml']
     :return: HttpResponse object
@@ -2431,10 +2426,7 @@
     raise Http404()
 
 
-class FilteredArticlesListView(generic.ListView):
-=======
 class GenericFacetedListView(generic.ListView):
->>>>>>> c405e856
     """
     This is a generic base class for creating filterable list views
     with Janeway models.

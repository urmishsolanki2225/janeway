__copyright__ = "Copyright 2017 Birkbeck, University of London"
__author__ = "Martin Paul Eve & Andy Byers"
__license__ = "AGPL v3"
__maintainer__ = "Birkbeck Centre for Technology and Publishing"


from importlib import import_module
import json
import pytz
<<<<<<< HEAD
from operator import itemgetter
=======
import time
import datetime
>>>>>>> 605717fe

from django.contrib import messages
from django.contrib.admin.views.decorators import staff_member_required
from django.contrib.auth import authenticate, logout, login
from django.contrib.auth.decorators import login_required
from django.core.cache import cache
from django.urls import reverse
from django.shortcuts import render, get_object_or_404, redirect, Http404
from django.template.defaultfilters import linebreaksbr
from django.utils import timezone
from django.http import HttpResponse, QueryDict
from django.contrib.sessions.models import Session
from django.core.validators import validate_email
from django.core.exceptions import ValidationError
from django.db import IntegrityError
from django.conf import settings as django_settings
from django.views.decorators.http import require_POST
from django.views.decorators.csrf import ensure_csrf_cookie
from django.contrib.contenttypes.models import ContentType
from django.utils.translation import ugettext_lazy as _
from django.utils import translation
from django.db.models import Q
from django.utils.decorators import method_decorator
from django.views import generic

from core import models, forms, logic, workflow, models as core_models
from security.decorators import (
    editor_user_required, article_author_required, has_journal,
    any_editor_user_required,
)
from submission import models as submission_models
from review import models as review_models
from copyediting import models as copyedit_models
from production import models as production_models
from journal import models as journal_models
from proofing import logic as proofing_logic
from proofing import models as proofing_models
from utils import models as util_models, setting_handler, orcid
from utils.logger import get_logger
from utils.logic import get_janeway_version
from utils.decorators import GET_language_override
from utils.shared import language_override_redirect
from utils.logic import get_janeway_version
from repository import models as rm
from events import logic as events_logic


logger = get_logger(__name__)


def user_login(request):
    """
    Allows an unauthenticated user to login
    :param request: HttpRequest
    :return: HttpResponse
    """
    if request.user.is_authenticated():
        messages.info(request, 'You are already logged in.')
        if request.GET.get('next'):
            return redirect(request.GET.get('next'))
        else:
            return redirect(reverse('website_index'))
    else:
        bad_logins = logic.check_for_bad_login_attempts(request)

    if bad_logins >= 10:
        messages.info(
                request,
                'You have been banned from logging in due to failed attempts.'
        )
        logger.warning("[LOGIN_DENIED][FAILURES:%d]" % bad_logins)
        return redirect(reverse('website_index'))

    form = forms.LoginForm(bad_logins=bad_logins)

    if request.POST:
        form = forms.LoginForm(request.POST, bad_logins=bad_logins)

        if form.is_valid():
            user = request.POST.get('user_name').lower()
            pawd = request.POST.get('user_pass')

            user = authenticate(username=user, password=pawd)

            if user is not None:
                login(request, user)
                messages.info(request, 'Login successful.')
                logic.clear_bad_login_attempts(request)

                orcid_token = request.POST.get('orcid_token', None)
                if orcid_token:
                    try:
                        token_obj = models.OrcidToken.objects.get(token=orcid_token, expiry__gt=timezone.now())
                        user.orcid = token_obj.orcid
                        user.save()
                        token_obj.delete()
                    except models.OrcidToken.DoesNotExist:
                        pass

                if request.GET.get('next'):
                    return redirect(request.GET.get('next'))
                elif request.journal:
                    return redirect(reverse('core_dashboard'))
                else:
                    return redirect(reverse('website_index'))
            else:

                empty_password_check = logic.no_password_check(request.POST.get('user_name').lower())

                if empty_password_check:
                    messages.add_message(request, messages.INFO,
                                         'Password reset process has been initiated, please check your inbox for a'
                                         ' reset request link.')
                    logic.start_reset_process(request, empty_password_check)
                else:

                    messages.add_message(
                        request, messages.ERROR,
                        'Wrong email/password combination or your'
                        ' email addressed has not been confirmed yet.',
                    )
                    util_models.LogEntry.add_entry(types='Authentication',
                                                   description='Failed login attempt for user {0}'.format(
                                                       request.POST.get('user_name')),
                                                   level='Info', actor=None, request=request)
                    logic.add_failed_login_attempt(request)

    context = {
        'form': form,
    }
    template = 'core/login.html'

    return render(request, template, context)


def user_login_orcid(request):
    """
    Allows a user to login with ORCiD
    :param request: HttpRequest object
    :return: HttpResponse object
    """
    orcid_code = request.GET.get('code', None)

    if orcid_code and django_settings.ENABLE_ORCID:
        orcid_id = orcid.retrieve_tokens(
            orcid_code,
            request.site_type,
        )

        if orcid_id:
            try:
                user = models.Account.objects.get(orcid=orcid_id)
                user.backend = 'django.contrib.auth.backends.ModelBackend'
                login(request, user)

                if request.GET.get('next'):
                    return redirect(request.GET.get('next'))
                elif request.journal:
                    return redirect(reverse('core_dashboard'))
                else:
                    return redirect(reverse('website_index'))

            except models.Account.DoesNotExist:
                # Set Token and Redirect
                models.OrcidToken.objects.filter(orcid=orcid_id).delete()
                new_token = models.OrcidToken.objects.create(orcid=orcid_id)
                return redirect(reverse('core_orcid_registration', kwargs={'token': new_token.token}))
        else:
            messages.add_message(
                request,
                messages.WARNING,
                'Valid ORCiD not returned, please try again, or login with your username and password.'
            )
            return redirect(reverse('core_login'))
    else:
        messages.add_message(
            request,
            messages.WARNING,
            'No authorisation code provided, please try again or login with your username and password.')
        return redirect(reverse('core_login'))


@login_required
def user_logout(request):
    """
    Logs a user session out.
    :param request: HttpRequest object
    :return: HttpResponse object
    """
    messages.info(request, 'You have been logged out.')
    logout(request)
    return redirect(reverse('website_index'))


def get_reset_token(request):
    """
    Generates a password reset token and emails it to the user's email account
    :param request: HttpRequest object
    :return: HttpResponse object
    """
    new_reset_token = None

    if request.POST:
        email_address = request.POST.get('email_address')
        messages.add_message(request, messages.INFO, 'If your account was found, an email has been sent to you.')
        try:
            account = models.Account.objects.get(email__iexact=email_address)
            logic.start_reset_process(request, account)
            return redirect(reverse('core_login'))
        except models.Account.DoesNotExist:
            return redirect(reverse('core_login'))

    template = 'core/accounts/get_reset_token.html'
    context = {
        'new_reset_token': new_reset_token,
    }

    return render(request, template, context)


def reset_password(request, token):
    """
    Takes a reset token and checks if it is valid then allows a user to reset their password, adter it expires the token
    :param request: HttpRequest
    :param token: string, PasswordResetToken.token
    :return: HttpResponse object
    """
    reset_token = get_object_or_404(models.PasswordResetToken, token=token, expired=False)
    form = forms.PasswordResetForm()

    if reset_token.has_expired():
        raise Http404

    if request.POST:
        form = forms.PasswordResetForm(request.POST)

        password_policy_check = logic.password_policy_check(request)

        if password_policy_check:
            for policy_fail in password_policy_check:
                form.add_error('password_1', policy_fail)

        if form.is_valid():
            password = form.cleaned_data['password_2']
            reset_token.account.set_password(password)
            reset_token.account.is_active = True
            logic.clear_bad_login_attempts(request)
            reset_token.account.save()
            reset_token.expired = True
            reset_token.save()
            messages.add_message(request, messages.SUCCESS, 'Your password has been reset.')
            return redirect(reverse('core_login'))

    template = 'core/accounts/reset_password.html'
    context = {
        'reset_token': reset_token,
        'form': form,
    }

    return render(request, template, context)


def register(request):
    """
    Displays a form for users to register with the journal. If the user is registering on a journal we give them
    the Author role.
    :param request: HttpRequest object
    :return: HttpResponse object
    """
    token, token_obj = request.GET.get('token', None), None
    if token:
        token_obj = get_object_or_404(models.OrcidToken, token=token)

    form = forms.RegistrationForm(
        journal=request.journal,
    )

    if request.POST:
        form = forms.RegistrationForm(
            request.POST,
            journal=request.journal,
        )

        password_policy_check = logic.password_policy_check(request)

        if password_policy_check:
            for policy_fail in password_policy_check:
                form.add_error('password_1', policy_fail)

        if form.is_valid():
            if token_obj:
                new_user = form.save(commit=False)
                new_user.orcid = token_obj.orcid
                new_user.save()
                token_obj.delete()
            else:
                new_user = form.save()

            if request.journal:
                new_user.add_account_role('author', request.journal)
            logic.send_confirmation_link(request, new_user)

            messages.add_message(request, messages.SUCCESS, 'Your account has been created, please follow the'
                                                            'instructions in the email that has been sent to you.')
            return redirect(reverse('core_login'))

    template = 'core/accounts/register.html'
    context = {
        'form': form,
    }

    return render(request, template, context)


def orcid_registration(request, token):
    token = get_object_or_404(models.OrcidToken, token=token, expiry__gt=timezone.now())

    template = 'core/accounts/orcid_registration.html'
    context = {
        'token': token,
    }

    return render(request, template, context)


def activate_account(request, token):
    """
    Activates a user account if an Account object with the
    matching token is found and is not already active.
    :param request: HttpRequest object
    :param token: string, Account.confirmation_token
    :return: HttpResponse object
    """
    try:
        account = models.Account.objects.get(confirmation_code=token, is_active=False)
    except models.Account.DoesNotExist:
        account = None

    if account and request.POST:
        account.is_active = True
        account.confirmation_code = None
        account.save()

        messages.add_message(
            request,
            messages.SUCCESS,
            'Account activated',
        )

        return redirect(reverse('core_login'))

    template = 'core/accounts/activate_account.html'
    context = {
        'account': account,
    }

    return render(request, template, context)


@login_required
def edit_profile(request):
    """
    Allows a user to edit their own profile, reset their password or change their email address.
    :param request: HttpRequest object
    :return: HttpResponse object
    """
    user = request.user

    form = forms.EditAccountForm(instance=user)

    if request.POST:
        if 'email' in request.POST:
            email_address = request.POST.get('email_address')
            try:
                validate_email(email_address)
                try:
                    logic.handle_email_change(request, email_address)
                    return redirect(reverse('website_index'))
                except IntegrityError:
                    messages.add_message(
                        request,
                        messages.WARNING,
                        'An account with that email address already exists.',
                    )
            except ValidationError:
                messages.add_message(
                    request,
                    messages.WARNING,
                    'Email address is not valid.',
                )

        elif 'change_password' in request.POST:
            old_password = request.POST.get('current_password')
            new_pass_one = request.POST.get('new_password_one')
            new_pass_two = request.POST.get('new_password_two')

            if old_password and request.user.check_password(old_password):

                if new_pass_one == new_pass_two:
                    problems = request.user.password_policy_check(request, new_pass_one)
                    if not problems:
                        request.user.set_password(new_pass_one)
                        request.user.save()
                        messages.add_message(request, messages.SUCCESS, 'Password updated.')
                    else:
                        [messages.add_message(request, messages.INFO, problem) for problem in problems]
                else:
                    messages.add_message(request, messages.WARNING, 'Passwords do not match')

            else:
                messages.add_message(request, messages.WARNING, 'Old password is not correct.')

        elif 'subscribe' in request.POST and request.journal:
            request.user.add_account_role(
                'reader',
                request.journal,
            )
            messages.add_message(
                request,
                messages.SUCCESS,
                'Successfully subscribed to article notifications.',
            )

        elif 'unsubscribe' in request.POST and request.journal:
            request.user.remove_account_role(
                'reader',
                request.journal
            )
            messages.add_message(
                request,
                messages.SUCCESS,
                'Successfully unsubscribed from article notifications.',
            )

        elif 'edit_profile' in request.POST:
            form = forms.EditAccountForm(request.POST, request.FILES, instance=user)

            if form.is_valid():
                form.save()
                messages.add_message(request, messages.SUCCESS, 'Profile updated.')
                return redirect(reverse('core_edit_profile'))

        elif 'export' in request.POST:
            return logic.export_gdpr_user_profile(user)

    template = 'core/accounts/edit_profile.html'
    context = {
        'form': form,
        'user_to_edit': user,
    }

    return render(request, template, context)


def public_profile(request, uuid):
    """
    A page that displays a user's public profile if they have enabled display
    :param request: django HTTPRequest object
    :param uuid: a uuid4 string
    :return: HTTPResponse
    """

    user = get_object_or_404(
        models.Account,
        uuid=uuid,
        is_active=True,
        enable_public_profile=True,
    )
    roles = models.AccountRole.objects.filter(
        user=user,
        journal=request.journal,
    )

    template = 'core/accounts/public_profile.html'
    context = {
        'user': user,
        'roles': roles,
    }

    return render(request, template, context)


@has_journal
@login_required
def dashboard(request):
    """
    Displays a dashboard for authenticated users.
    :param request: HttpRequest object
    :return: HttpResponse object
    """
    template = 'core/dashboard.html'
    new_proofing, active_proofing, completed_proofing = proofing_logic.get_tasks(request)
    new_proofing_typesetting, active_proofing_typesetting, completed_proofing_typesetting = proofing_logic.get_typesetting_tasks(request)
    section_editor_articles = review_models.EditorAssignment.objects.filter(editor=request.user,
                                                                            editor_type='section-editor',
                                                                            article__journal=request.journal)

    # TODO: Move most of this to model logic.
    context = {
        'new_proofing': new_proofing.count(),
        'active_proofing': active_proofing.count(),
        'completed_proofing': completed_proofing.count(),
        'new_proofing_typesetting': new_proofing_typesetting.count(),
        'completed_proofing_typesetting': completed_proofing_typesetting.count(),
        'active_proofing_typesetting': active_proofing_typesetting.count(),
        'unassigned_articles_count': submission_models.Article.objects.filter(
            stage=submission_models.STAGE_UNASSIGNED, journal=request.journal).count(),
        'assigned_articles_count': submission_models.Article.objects.filter(
            Q(stage=submission_models.STAGE_ASSIGNED) | Q(stage=submission_models.STAGE_UNDER_REVIEW) | Q(
                stage=submission_models.STAGE_UNDER_REVISION), journal=request.journal).count(),
        'editing_articles_count': submission_models.Article.objects.filter(
            Q(stage=submission_models.STAGE_EDITOR_COPYEDITING) | Q(
                stage=submission_models.STAGE_AUTHOR_COPYEDITING) | Q(
                stage=submission_models.STAGE_FINAL_COPYEDITING), journal=request.journal).count(),
        'production_articles_count': submission_models.Article.objects.filter(
            Q(stage=submission_models.STAGE_TYPESETTING), journal=request.journal).count(),
        'proofing_articles_count': submission_models.Article.objects.filter(
            Q(stage=submission_models.STAGE_PROOFING), journal=request.journal).count(),
        'prepub_articles_count': submission_models.Article.objects.filter(
            Q(stage=submission_models.STAGE_READY_FOR_PUBLICATION), journal=request.journal).count(),
        'is_editor': request.user.is_editor(request),
        'is_author': request.user.is_author(request),
        'is_reviewer': request.user.is_reviewer(request),
        'section_editor_articles': section_editor_articles,
        'active_submission_count': submission_models.Article.objects.filter(
            owner=request.user,
            journal=request.journal).exclude(
            stage=submission_models.STAGE_UNSUBMITTED).count(),
        'in_progress_submission_count': submission_models.Article.objects.filter(owner=request.user,
                                                                                 journal=request.journal,
                                                                                 stage=submission_models.
                                                                                 STAGE_UNSUBMITTED).count(),
        'assigned_articles_for_user_review_count': review_models.ReviewAssignment.objects.filter(
            Q(is_complete=False) &
            Q(reviewer=request.user) &
            Q(article__stage=submission_models.STAGE_UNDER_REVIEW) &
            Q(date_accepted__isnull=True), article__journal=request.journal).count(),
        'assigned_articles_for_user_review_accepted_count': review_models.ReviewAssignment.objects.filter(
            Q(is_complete=False) &
            Q(reviewer=request.user) &
            Q(article__stage=submission_models.STAGE_UNDER_REVIEW) &
            Q(date_accepted__isnull=False), article__journal=request.journal).count(),
        'assigned_articles_for_user_review_completed_count': review_models.ReviewAssignment.objects.filter(
            Q(is_complete=True) &
            Q(reviewer=request.user) &
            Q(date_declined__isnull=True), article__journal=request.journal).count(),

        'copyeditor_requests': copyedit_models.CopyeditAssignment.objects.filter(
            Q(copyeditor=request.user) &
            Q(decision__isnull=True) &
            Q(copyedit_reopened__isnull=True), article__journal=request.journal).count(),
        'copyeditor_accepted_requests': copyedit_models.CopyeditAssignment.objects.filter(
            Q(copyeditor=request.user, decision='accept', copyeditor_completed__isnull=True,
              article__journal=request.journal) |
            Q(copyeditor=request.user, decision='accept', copyeditor_completed__isnull=False,
              article__journal=request.journal, copyedit_reopened__isnull=False,
              copyedit_reopened_complete__isnull=True)
        ).count(),
        'copyeditor_completed_requests': copyedit_models.CopyeditAssignment.objects.filter(
            (Q(copyeditor=request.user) & Q(copyeditor_completed__isnull=False)) |
            (Q(copyeditor=request.user) & Q(copyeditor_completed__isnull=False) &
             Q(copyedit_reopened_complete__isnull=False)), article__journal=request.journal).count(),

        'typeset_tasks': production_models.TypesetTask.active_objects.filter(
            assignment__article__journal=request.journal,
            accepted__isnull=True,
            completed__isnull=True,
            typesetter=request.user).count(),
        'typeset_in_progress_tasks': production_models.TypesetTask.active_objects.filter(
            assignment__article__journal=request.journal,
            accepted__isnull=False,
            completed__isnull=True,
            typesetter=request.user).count(),
        'typeset_completed_tasks': production_models.TypesetTask.active_objects.filter(
            assignment__article__journal=request.journal,
            accepted__isnull=False,
            completed__isnull=False,
            typesetter=request.user).count(),
        'active_submissions': submission_models.Article.objects.filter(
            authors=request.user,
            journal=request.journal
        ).exclude(
            stage__in=[submission_models.STAGE_UNSUBMITTED, submission_models.STAGE_PUBLISHED],
        ).order_by('-date_submitted'),
        'published_submissions': submission_models.Article.objects.filter(
            authors=request.user,
            journal=request.journal,
            stage=submission_models.STAGE_PUBLISHED,
        ).order_by('-date_published'),
        'progress_submissions': submission_models.Article.objects.filter(
            journal=request.journal,
            owner=request.user,
            stage=submission_models.STAGE_UNSUBMITTED).order_by('-date_started'),
        'workflow_elements': workflow.element_names(request.journal.workflow().elements.all()),
        'workflow_element_url': request.GET.get('workflow_element_url', False)
    }

    return render(request, template, context)


@has_journal
@any_editor_user_required
def active_submissions(request):
    template = 'core/active_submissions.html'

    active_submissions = submission_models.Article.objects.exclude(
            stage=submission_models.STAGE_PUBLISHED).exclude(
            stage=submission_models.STAGE_REJECTED).exclude(
            stage=submission_models.STAGE_UNSUBMITTED).filter(
            journal=request.journal
        ).order_by('pk', 'title')

    if not request.user.is_editor(request) and request.user.is_section_editor(request):
        active_submissions = logic.filter_articles_to_editor_assigned(
            request,
            active_submissions
        )

    context = {
        'active_submissions': active_submissions,
        'sections': submission_models.Section.objects.filter(is_filterable=True,
                                                             journal=request.journal),
        'workflow_element_url': request.GET.get('workflow_element_url', False)
    }

    return render(request, template, context)


@has_journal
@any_editor_user_required
def active_submission_filter(request):
    articles = logic.build_submission_list(request)
    html = ''

    for article in articles:
        html = html + logic.create_html_snippet('article', article, 'elements/core/submission_list_element.html')

    if not articles:
        html = '<p>There are no articles to display</p>'

    return HttpResponse(json.dumps({'status': 200, 'html': html}))


@has_journal
@article_author_required
def dashboard_article(request, article_id):
    """
    Displays information about an article to its author only.
    :param request: HttpRequest object
    :param article_id: int, Article object primary key
    :return: HttpResponse object
    """
    article = get_object_or_404(submission_models.Article, pk=article_id)

    template = 'core/article.html'
    context = {
        'article': article,
    }

    return render(request, template, context)


@editor_user_required
def manager_index(request):
    """
    Displays the manager index if there is a journal, if not redirects the user to the press manager index.
    :param request: HttpRequest object
    :return: HttpResponse object
    """
    if not request.journal:
        from press import views as press_views
        return press_views.manager_index(request)

    template = 'core/manager/index.html'

    support_message = logic.render_nested_setting(
        'support_contact_message_for_staff',
        'general',
        request,
        nested_settings=[('support_email','general')],
    )

    context = {
        'published_articles': submission_models.Article.objects.filter(
            date_published__isnull=False,
            stage=submission_models.STAGE_PUBLISHED,
            journal=request.journal
        ).select_related('section')[:25],
        'support_message': support_message,
        'version': get_janeway_version(),
    }
    return render(request, template, context)


@staff_member_required
def flush_cache(request):
    """
    Flushes Django's cache
    :param request: HttpRequest object
    :return: HttpRedirect
    """
    cache.clear()
    messages.add_message(request, messages.SUCCESS, 'Cache has been flushed.')

    return redirect(reverse('core_manager_index'))


@editor_user_required
def settings_index(request):
    """
    Displays a list of all settings objects.
    :param request: HttpRequest object
    :return: HttpResponse object
    """
    template = 'core/manager/settings/index.html'
    context = {
        'settings': models.Setting.objects.order_by('name')
    }

    return render(request, template, context)


@staff_member_required
def default_settings_index(request):
    """ Proxy view for edit_setting allowing to edit defaults

    :param request: HttpRequest object
    :return: HttpResponse object
    """
    if request.journal:
        raise Http404()

    return settings_index(request)


@GET_language_override
@editor_user_required
def edit_setting(request, setting_group, setting_name):
    """
    Allows a user to edit a setting. Fields are auto generated based on the setting.kind field
    :param request: HttpRequest object
    :param setting_group: string, SettingGroup.name
    :param setting_name: string, Setting.name
    :return: HttpResponse object
    """
    with translation.override(request.override_language):
        setting = models.Setting.objects.get(
                name=setting_name, group__name=setting_group)
        setting_value = setting_handler.get_setting(
                setting_group,
                setting_name,
                request.journal,
                default=False
            )

        if setting_value and setting_value.setting.types == 'rich-text':
            setting_value.value = linebreaksbr(setting_value.value)

        edit_form = forms.EditKey(
                key_type=setting.types,
                value=setting_value.value if setting_value else None
        )

        if request.POST and 'delete' in request.POST and setting_value:
            setting_value.delete()

            return redirect(reverse('core_settings_index'))

        if request.POST:
            if 'delete' in request.POST and setting_value:
                setting_value.delete()
            else:
                value = request.POST.get('value')
                if request.FILES:
                    value = logic.handle_file(request, setting_value, request.FILES['value'])

                try:
                    setting_value = setting_handler.save_setting(
                        setting_group, setting_name, request.journal, value)
                except ValidationError as error:
                    messages.add_message( request, messages.ERROR, error)
                else:
                    cache.clear()

            return language_override_redirect(
                request,
                'core_edit_setting',
                {'setting_group': setting_group, 'setting_name': setting_name},
            )

        template = 'core/manager/settings/edit_setting.html'
        context = {
            'setting': setting,
            'setting_value': setting_value,
            'group': setting.group,
            'edit_form': edit_form,
            'value': setting_value.value if setting_value else None
        }
        return render(request, template, context)


@staff_member_required
def edit_default_setting(request, setting_group, setting_name):
    """ Proxy view for edit_setting allowing editing the default value

    :param request: HttpRequest object
    :param setting_group: string, SettingGroup.name
    :param setting_name: string, Setting.name
    :return: HttpResponse object
    """
    return edit_setting(request, setting_group, setting_name)


@GET_language_override
@editor_user_required
def edit_settings_group(request, display_group):
    """
    Displays a group of settings on a page for editing. If there is no request.journal we are editing from the press
    and must set a temp request.journal and then unset it.
    :param request: HttpRequest object
    :param display_group: string, name of a group of settings
    :return: HttpResponse object
    """
    with translation.override(request.override_language):
        settings, setting_group = logic.get_settings_to_edit(display_group, request.journal)
        edit_form = forms.GeneratedSettingForm(settings=settings)
        attr_form_object, attr_form, display_tabs, fire_redirect = None, None, True, True

        if display_group == 'journal':
            attr_form_object = forms.JournalAttributeForm
        elif display_group == 'images':
            attr_form_object = forms.JournalImageForm
            display_tabs = False
        elif display_group == 'article':
            attr_form_object = forms.JournalArticleForm
            display_tabs = False
        elif display_group == 'styling':
            attr_form_object = forms.JournalStylingForm
            display_tabs = False
        elif display_group == 'submission':
            attr_form_object = forms.JournalSubmissionForm

        if attr_form_object:
            attr_form = attr_form_object(instance=request.journal)

        if not settings and not attr_form_object:
            raise Http404

        if request.POST:
            edit_form = forms.GeneratedSettingForm(
                request.POST,
                settings=settings,
            )

            if edit_form.is_valid():
                edit_form.save(
                    group=setting_group,
                    journal=request.journal,
                )
            else:
                fire_redirect = False

            if attr_form_object:
                attr_form = attr_form_object(
                    request.POST,
                    request.FILES,
                    instance=request.journal,
                )
                if attr_form.is_valid():
                    attr_form.save()

                    if display_group == 'images':
                        logic.handle_default_thumbnail(request, request.journal, attr_form)
                else:
                    fire_redirect = False

            cache.clear()

            if fire_redirect:
                return language_override_redirect(
                    request,
                    'core_edit_settings_group',
                    {'display_group': display_group},
                )

        template = 'admin/core/manager/settings/group.html'
        context = {
            'group': display_group,
            'settings_list': settings,
            'edit_form': edit_form,
            'attr_form': attr_form,
            'display_tabs': display_tabs,
        }

        return render(request, template, context)


@editor_user_required
def edit_plugin_settings_groups(request, plugin, setting_group_name, journal=None, title=None):
    """
    Allows for editing a group of plugin settings
    :param request: HttpRequest object
    :param plugin: string, short name of a plugin
    :param setting_group_name: string, name of a group of settings
    :param journal: an optional argument, Journal object
    :param title: an optional argument, page title, string
    :return: HttpResponse object
    """
    if journal != '0':
        journal = journal_models.Journal.objects.get(fk=int(journal))
    else:
        journal = None

    from utils import models as utils_models
    plugin = utils_models.Plugin.objects.get(name=plugin)

    module_name = "{0}.{1}.plugin_settings".format("plugins", plugin.name)
    plugin_settings = import_module(module_name)
    manager_url = getattr(plugin_settings, 'MANAGER_URL', '')
    settings = getattr(plugin_settings, setting_group_name, '')()

    if not settings:
        raise Http404

    edit_form = forms.GeneratedPluginSettingForm(settings=settings)

    if request.POST:
        edit_form = forms.GeneratedPluginSettingForm(request.POST, settings=settings)

        if edit_form.is_valid():
            edit_form.save(plugin=plugin, journal=journal)
            cache.clear()

            return redirect(reverse(request.GET['return']))

    if not title:
        title = plugin.best_name()

    template = 'core/manager/settings/plugin.html'
    context = {
        'plugin': plugin,
        'settings': settings,
        'edit_form': edit_form,
        'title': title,
        'manager_url': manager_url,
    }

    return render(request, template, context)


@editor_user_required
def roles(request):
    """
    Displays a list of the journal roles
    :param request: HttpRequest object
    :return: HttpResponse object
    """
    template = 'core/manager/roles/roles.html'

    roles = models.Role.objects.all().exclude(slug='reader')
    for role in roles:
        role.user_count = request.journal.users_with_role_count(role.slug)

    context = {
        'roles': roles,
    }

    return render(request, template, context)


@editor_user_required
def role(request, slug):
    """
    Displays details of a single role.
    :param request: HttpRequest object
    :param slug: string, matches Role.slug
    :return: HttpResponse object
    """
    role_obj = get_object_or_404(models.Role, slug=slug)

    account_roles = models.AccountRole.objects.filter(journal=request.journal, role=role_obj)

    template = 'core/manager/roles/role.html'
    context = {
        'role': role_obj,
        'account_roles': account_roles
    }

    return render(request, template, context)


@editor_user_required
def role_action(request, slug, user_id, action):
    """
    Either adds or removes a user from a role depending on the action supplied.
    :param request: HttpRequest object
    :param slug: string, matches Roles.slug
    :param user_id: Account object PK
    :param action: string, either 'add' or 'remove'
    :return: HttpResponse object
    """
    user = get_object_or_404(models.Account, pk=user_id)
    role_obj = get_object_or_404(models.Role, slug=slug)

    if action == 'add':
        user.add_account_role(role_slug=slug, journal=request.journal)
    elif action == 'remove':
        user.remove_account_role(role_slug=slug, journal=request.journal)

    user.save()

    return redirect(reverse('core_manager_role', kwargs={'slug': role_obj.slug}))


@editor_user_required
def users(request):
    """
    Displays a list of users, allows multiple users to be added to a role.
    :param request: HttpRequest object
    :return: HttpResponse object
    """
    if request.POST:
        users = request.POST.getlist('users')
        role = request.POST.get('role')
        logic.handle_add_users_to_role(users, role, request)
        return redirect(reverse('core_manager_users'))

    template = 'core/manager/users/index.html'
    context = {
        'users': request.journal.journal_users(objects=True),
        'roles': models.Role.objects.all().order_by(('name')),
    }
    return render(request, template, context)


@editor_user_required
def add_user(request):
    """
    Displays a form for adding users to JW,
    :param request: HttpRequest object
    :return: HttpResponse object
    """
    form = forms.EditAccountForm()
    registration_form = forms.AdminUserForm(active='add', request=request)
    return_url = request.GET.get('return', None)
    role = request.GET.get('role', None)

    if request.POST:
        registration_form = forms.AdminUserForm(
            request.POST,
            active='add',
            request=request
        )

        if registration_form.is_valid():
            new_user = registration_form.save()
            # Every new user is given the author role
            new_user.add_account_role('author', request.journal)

            if role:
                new_user.add_account_role(role, request.journal)

            form = forms.EditAccountForm(
                request.POST,
                request.FILES,
                instance=new_user
            )

            if form.is_valid():
                form.save()
                messages.add_message(
                    request,
                    messages.SUCCESS,
                    'User created.'
                )

                if return_url:
                    return redirect(return_url)

                return redirect(reverse('core_manager_users'))

        else:
            # If the registration form is not valid,
            # we need to add post data to the Edit form for display.
            form = forms.EditAccountForm(request.POST)

    template = 'core/manager/users/edit.html'
    context = {
        'form': form,
        'registration_form': registration_form,
        'active': 'add',
    }
    return render(request, template, context)


@editor_user_required
def user_edit(request, user_id):
    """
    Allows an editor to edit an existing user account.
    :param request: HttpRequest object
    :param user_id: Account object PK
    :return: HttpResponse object
    """
    user = models.Account.objects.get(pk=user_id)
    form = forms.EditAccountForm(instance=user)
    registration_form = forms.AdminUserForm(instance=user, request=request)

    if request.POST:
        form = forms.EditAccountForm(request.POST, request.FILES, instance=user)
        registration_form = forms.AdminUserForm(request.POST, instance=user, request=request)

        if form.is_valid() and registration_form.is_valid():
            registration_form.save()
            form.save()
            messages.add_message(request, messages.SUCCESS, 'Profile updated.')

            return redirect(reverse('core_manager_users'))

    template = 'core/manager/users/edit.html'
    context = {
        'user_to_edit': user,
        'form': form,
        'registration_form': registration_form,
        'active': 'update',
    }
    return render(request, template, context)


@staff_member_required
def inactive_users(request):
    """
    Displays a list of inactive user accounts.
    :param request: HttpRequest object
    :return: HttpResponse object
    """
    user_list = models.Account.objects.filter(is_active=False)

    template = 'core/manager/users/inactive.html'
    context = {
        'users': user_list,
    }

    return render(request, template, context)


@staff_member_required
def logged_in_users(request):
    """
    Gets a list of authenticated users whose sessions have not expired yet.
    :param request: django request object
    :return: contextualised django template
    """
    sessions = Session.objects.filter(expire_date__gte=timezone.now())
    user_id_list = list()

    for session in sessions:
        data = session.get_decoded()
        user_id_list.append(data.get('_auth_user_id', None))

    users = models.Account.objects.filter(id__in=user_id_list)

    template = 'core/manager/users/logged_in_users.html'
    context = {
        'users': users,
    }

    return render(request, template, context)


@editor_user_required
def user_history(request, user_id):
    """
    Displays a user's editorial history.
    :param request: django HTTPRequest object
    :param user_id: core.User primary key
    :return: a rendered template
    """

    user = get_object_or_404(models.Account, pk=user_id)
    content_type = ContentType.objects.get_for_model(user)
    log_entries = util_models.LogEntry.objects.filter(
        content_type=content_type,
        object_id=user.pk,
        is_email=True,
    )

    template = 'core/manager/users/history.html'
    context = {
        'user': user,
        'review_assignments': review_models.ReviewAssignment.objects.filter(
            reviewer=user,
            article__journal=request.journal,
        ),
        'copyedit_assignments':
            copyedit_models.CopyeditAssignment.objects.filter(
                copyeditor=user,
                article__journal=request.journal,
            ),
        'log_entries': log_entries,
    }

    return render(request, template, context)


@editor_user_required
def enrol_users(request):
    user_search = []
    first_name = request.GET.get('first_name', '')
    last_name = request.GET.get('last_name', '')
    email = request.GET.get('email', '')

    if first_name or last_name or email:
        filters = {}
        if first_name and len(first_name) >= 2:
            filters['first_name__icontains'] = first_name
        if last_name and len(last_name) >= 2:
            filters['last_name__icontains'] = last_name
        if email and len(email) >= 2:
            filters['email__icontains'] = email

        user_search = core_models.Account.objects.filter(**filters)

    template = 'core/manager/users/enrol_users.html'
    context = {
        'user_search': user_search,
        'roles': models.Role.objects.order_by(('name')),
        'first_name': first_name,
        'last_name': last_name,
        'email': email,
        'return': request.GET.get('return'),
        'reader': models.Role.objects.get(slug='reader'),
    }
    return render(request, template, context)


@editor_user_required
def settings_home(request):
    # this should return a context containing:
    # 1. An excluded list of homepage items
    # 2. A list of active homepage items

    active_elements = models.HomepageElement.objects.filter(content_type=request.model_content_type,
                                                            object_id=request.site_type.pk, active=True)
    active_pks = [f.pk for f in active_elements.all()]

    if request.press and not request.journal:
        elements = models.HomepageElement.objects.filter(content_type=request.model_content_type,
                                                         object_id=request.site_type.pk,
                                                         available_to_press=True).exclude(pk__in=active_pks)
    else:
        elements = models.HomepageElement.objects.filter(content_type=request.model_content_type,
                                                         object_id=request.site_type.pk).exclude(pk__in=active_pks)

    if 'add' in request.POST:
        element_id = request.POST.get('add')
        homepage_element = get_object_or_404(models.HomepageElement, pk=element_id,
                                             content_type=request.model_content_type, object_id=request.site_type.pk)
        if homepage_element.name == 'Carousel' and request.journal and not request.journal.default_large_image:
            messages.add_message(request, messages.WARNING, 'You cannot enable the carousel until you add a default'
                                                            'large image file.')
        else:
            homepage_element.active = True
            homepage_element.save()

        return redirect(reverse('home_settings_index'))

    if 'delete' in request.POST:
        element_id = request.POST.get('delete')
        homepage_element = get_object_or_404(models.HomepageElement, pk=element_id,
                                             content_type=request.model_content_type, object_id=request.site_type.pk)

        homepage_element.active = False
        homepage_element.save()

        return redirect(reverse('home_settings_index'))

    template = 'core/manager/settings/index_home.html'
    context = {
        'active_elements': active_elements,
        'elements': elements,
    }

    return render(request, template, context)


@editor_user_required
def journal_home_order(request):
    """
    Allows the re-ordering of homepage elements
    :param request: HttpRequest object
    :return: HttpResponse
    """
    if request.POST:
        ids = request.POST.getlist('element[]')
        ids = [int(_id) for _id in ids]

        for he in models.HomepageElement.objects.filter(content_type=request.model_content_type,
                                                        object_id=request.site_type.pk, active=True):
            he.sequence = ids.index(he.pk)
            he.save()

    return HttpResponse('Thanks')


@editor_user_required
def article_images(request):
    """
    Displays a list of articles for editing their images.
    :param request: HttpRequest object
    :return: HttpResponse object
    """
    articles = submission_models.Article.objects.filter(journal=request.journal)

    template = 'core/manager/images/articles.html'
    context = {
        'articles': articles,
    }

    return render(request, template, context)


@editor_user_required
def article_image_edit(request, article_pk):
    """
    Displays the images an article has and allows a user to upload new images for display. Resizes these images for
    best fit.
    :param request: HttpRequest object
    :param article_pk: Article object PK
    :return: HttpResponse object
    """
    article = get_object_or_404(submission_models.Article, pk=article_pk, journal=request.journal)
    article_meta_image_form = forms.ArticleMetaImageForm(instance=article)

    if 'delete' in request.POST:
        delete_id = request.POST.get('delete')
        file_to_delete = get_object_or_404(models.File, pk=delete_id, article_id=article_pk)
        article_files = [article.thumbnail_image_file, article.large_image_file]

        if file_to_delete in article_files and request.user.is_staff or request.user == file_to_delete.owner:
            file_to_delete.delete()

        return redirect(reverse('core_article_image_edit', kwargs={'article_pk': article.pk}))

    if request.POST and request.FILES and 'large' in request.POST:
        uploaded_file = request.FILES.get('image_file')
        logic.handle_article_large_image_file(uploaded_file, article, request)

    elif request.POST and request.FILES and 'thumb' in request.POST:
        uploaded_file = request.FILES.get('image_file')
        logic.handle_article_thumb_image_file(uploaded_file, article, request)

    elif request.POST and request.FILES and 'meta' in request.POST:
        article.unlink_meta_file()
        article_meta_image_form = forms.ArticleMetaImageForm(request.POST, request.FILES, instance=article)
        if article_meta_image_form.is_valid():
            article_meta_image_form.save()

    if request.POST:
        flush_cache(request)
        return redirect(reverse('core_article_image_edit', kwargs={'article_pk': article.pk}))

    template = 'core/manager/images/article_image.html'
    context = {
        'article': article,
        'article_meta_image_form': article_meta_image_form,
    }

    return render(request, template, context)


@editor_user_required
def contacts(request):
    """
    Allows for adding and deleting of JournalContact objects.
    :param request: HttpRequest object
    :return: HttpResponse object
    """
    form = forms.JournalContactForm()
    contacts = models.Contacts.objects.filter(
        content_type=request.model_content_type,
        object_id=request.site_type.pk,
    )

    if 'delete' in request.POST:
        contact_id = request.POST.get('delete')
        contact = get_object_or_404(
            models.Contacts,
            pk=contact_id,
            content_type=request.model_content_type,
            object_id=request.site_type.pk,
        )
        contact.delete()
        return redirect(reverse('core_journal_contacts'))

    if request.POST:
        form = forms.JournalContactForm(request.POST)

        if form.is_valid():
            contact = form.save(commit=False)
            contact.content_type = request.model_content_type
            contact.object_id = request.site_type.pk
            contact.sequence = request.site_type.next_contact_order()
            contact.save()
            return redirect(reverse('core_journal_contacts'))

    template = 'core/manager/contacts/index.html'
    context = {
        'form': form,
        'contacts': contacts,
        'action': 'new',
    }

    return render(request, template, context)


@editor_user_required
@GET_language_override
def edit_contacts(request, contact_id=None):
    """
    Allows for editing of existing Contact objects
    :param request: HttpRequest object
    :param contact_id: Contact object PK
    :return: HttpResponse object
    """
    with translation.override(request.override_language):
        if contact_id:
            contact = get_object_or_404(
                models.Contacts,
                pk=contact_id,
                content_type=request.model_content_type,
                object_id=request.site_type.pk,
            )
            form = forms.JournalContactForm(instance=contact)
        else:
            contact = None
            form = forms.JournalContactForm(
                next_sequence=request.site_type.next_contact_order(),
            )

        if request.POST:
            form = forms.JournalContactForm(request.POST, instance=contact)

            if form.is_valid():
                if contact:
                    contact = form.save()
                else:
                    contact = form.save(commit=False)
                    contact.content_type = request.model_content_type
                    contact.object_id = request.site_type.pk
                    contact.save()

                return language_override_redirect(
                    request,
                    'core_journal_contact',
                    {'contact_id': contact.pk},
                )

    template = 'core/manager/contacts/manage.html'
    context = {
        'form': form,
        'contact': contact,
    }

    return render(request, template, context)


@editor_user_required
def contacts_order(request):
    """
    Reorders the Contact list, posted via AJAX.
    :param request: HttpRequest object
    :return: HttpResponse object
    """
    if request.POST:
        ids = request.POST.getlist('contact[]')
        ids = [int(_id) for _id in ids]

        for jc in models.Contacts.objects.filter(content_type=request.model_content_type, object_id=request.site_type.pk):
            jc.sequence = ids.index(jc.pk)
            jc.save()

    return HttpResponse('Thanks')


@editor_user_required
def editorial_team(request):
    """
    Displays a list of EditorialGroup objects, allows them to be deleted and created,
    :param request: HttpRequest object
    :return: HttpResponse object
    """
    editorial_groups = models.EditorialGroup.objects.filter(journal=request.journal)

    if 'delete' in request.POST:
        delete_id = request.POST.get('delete')
        group = get_object_or_404(models.EditorialGroup, pk=delete_id, journal=request.journal)
        group.delete()
        return redirect(reverse('core_editorial_team'))

    template = 'core/manager/editorial/index.html'
    context = {
        'editorial_groups': editorial_groups,
    }

    return render(request, template, context)


@editor_user_required
@GET_language_override
def edit_editorial_group(request, group_id=None):
    """
    Allows editors to edit existing EditorialGroup objects
    :param request: HttpRequest object
    :param group_id: EditorialGroup object PK
    :return: HttpResponse object
    """
    with translation.override(request.override_language):
        if group_id:
            group = get_object_or_404(models.EditorialGroup, pk=group_id, journal=request.journal)
            form = forms.EditorialGroupForm(
                instance=group,
            )
        else:
            group = None
            form = forms.EditorialGroupForm(
                next_sequence=request.journal.next_group_order(),
            )

        if request.POST:
            form = forms.EditorialGroupForm(request.POST, instance=group)
            if form.is_valid():
                if group:
                    group = form.save()
                else:
                    group = form.save(commit=False)
                    group.journal = request.journal
                    group.save()

                return language_override_redirect(
                    request,
                    'core_edit_editorial_team',
                    {'group_id': group.pk},
                )

    template = 'core/manager/editorial/manage_group.html'
    context = {
        'group': group,
        'form': form,
    }

    return render(request, template, context)


@editor_user_required
def add_member_to_group(request, group_id, user_id=None):
    """
    Displays a list of users that are eligible to be added to an Editorial Group and displays those already in said
    group. Members can also be removed from Groups.
    :param request: HttpRequest object
    :param group_id: EditorialGroup object PK
    :param user_id: Account object PK, optional
    :return:
    """
    group = get_object_or_404(
        models.EditorialGroup,
        pk=group_id,
        journal=request.journal
    )
    journal_users = request.journal.journal_users(objects=True)
    members = [member.user for member in group.editorialgroupmember_set.all()]

    # Drop users thagit t are in both lists.
    user_list = list(set(journal_users) ^ set(members))

    if 'delete' in request.POST:
        delete_id = request.POST.get('delete')
        membership = get_object_or_404(
            models.EditorialGroupMember,
            pk=delete_id
        )
        membership.delete()
        return redirect(
            reverse(
                'core_editorial_member_to_group',
                kwargs={'group_id': group.pk}
            )
        )

    if user_id:
        user_to_add = get_object_or_404(models.Account, pk=user_id)
        if user_to_add not in members:
            models.EditorialGroupMember.objects.create(
                group=group,
                user=user_to_add,
                sequence=group.next_member_sequence()
            )
        return redirect(
            reverse(
                'core_editorial_member_to_group',
                kwargs={'group_id': group.pk}
            )
        )

    template = 'core/manager/editorial/add_member.html'
    context = {
        'group': group,
        'users': user_list,
    }

    return render(request, template, context)


@editor_user_required
def plugin_list(request):
    """
    Fetches a list of plugins and fetching their manager urls.
    :param request: HttpRequest object
    :return: HttpResponse object
    """

    plugin_list = list()

    if request.journal:
        plugins = util_models.Plugin.objects.filter(
            enabled=True,
            homepage_element=False,
        )
    else:
        plugins = util_models.Plugin.objects.filter(
            enabled=True,
            press_wide=True,
            homepage_element=False,
        )

    for plugin in plugins:
        try:
            module_name = "{0}.{1}.plugin_settings".format("plugins", plugin.name)
            plugin_settings = import_module(module_name)
            plugin_list.append(
                {'model': plugin,
                 'manager_url': getattr(plugin_settings, 'MANAGER_URL', ''),
                 'name': getattr(plugin_settings, 'PLUGIN_NAME')
                 },
            )
        except ImportError as e:
            logger.error("Importing plugin %s failed: %s" % (plugin, e))
            pass

    template = 'core/manager/plugins.html'
    context = {
        'plugins': sorted(plugin_list, key=itemgetter('name')),
    }

    return render(request, template, context)


@editor_user_required
def editorial_ordering(request, type_to_order, group_id=None):
    """
    Allows for drag and drop reordering of an editorialgroup
    :param request: HttpRequest object
    :param type_to_order: string, either 'group', 'sections', or 'member'
    :param group_id: EditorialGroup PK, optional
    :return: HttpRespons eobject
    """
    if type_to_order == 'group':
        ids = request.POST.getlist('group[]')
        objects = models.EditorialGroup.objects.filter(journal=request.journal)
    elif type_to_order == 'sections':
        ids = request.POST.getlist('section[]')
        objects = submission_models.Section.objects.filter(journal=request.journal)
    else:
        group = get_object_or_404(models.EditorialGroup, pk=group_id, journal=request.journal)
        ids = request.POST.getlist('member[]')
        objects = models.EditorialGroupMember.objects.filter(group=group)

    ids = [int(_id) for _id in ids]

    for _object in objects:
        _object.sequence = ids.index(_object.pk)
        _object.save()

    return HttpResponse('Thanks')


@has_journal
@editor_user_required
def kanban(request):
    """
    Displays lists of articles grouped by stage.
    :param request: HttpRequest object
    :return: HttpResponse object
    """
    unassigned_articles = submission_models.Article.objects.filter(Q(stage=submission_models.STAGE_UNASSIGNED),
                                                                   journal=request.journal) \
        .order_by('-date_submitted')

    in_review = submission_models.Article.objects.filter(Q(stage=submission_models.STAGE_ASSIGNED) |
                                                         Q(stage=submission_models.STAGE_UNDER_REVIEW) |
                                                         Q(stage=submission_models.STAGE_UNDER_REVISION),
                                                         journal=request.journal) \
        .order_by('-date_submitted')

    copyediting = submission_models.Article.objects.filter(Q(stage=submission_models.STAGE_ACCEPTED) |
                                                           Q(stage__in=submission_models.COPYEDITING_STAGES),
                                                           journal=request.journal) \
        .order_by('-date_submitted')

    assigned_table = production_models.ProductionAssignment.objects.filter(article__journal=request.journal)
    assigned = [assignment.article.pk for assignment in assigned_table]

    prod_articles = submission_models.Article.objects.filter(
        stage=submission_models.STAGE_TYPESETTING, journal=request.journal)
    assigned_articles = submission_models.Article.objects.filter(pk__in=assigned)

    proofing_assigned_table = proofing_models.ProofingAssignment.objects.filter(
        article__journal=request.journal,
    )
    proofing_assigned = [assignment.article.pk for assignment in proofing_assigned_table]

    proof_articles = submission_models.Article.objects.filter(
        stage=submission_models.STAGE_PROOFING, journal=request.journal)
    proof_assigned_articles = submission_models.Article.objects.filter(
        pk__in=proofing_assigned,
    )

    prepub = submission_models.Article.objects.filter(
        Q(stage=submission_models.STAGE_READY_FOR_PUBLICATION),
        journal=request.journal,
    ).order_by('-date_submitted')

    articles_in_workflow_plugins = workflow.articles_in_workflow_plugins(request)

    context = {
        'unassigned_articles': unassigned_articles,
        'in_review': in_review,
        'copyediting': copyediting,
        'production': prod_articles,
        'production_assigned': assigned_articles,
        'proofing': proof_articles,
        'proofing_assigned': proof_assigned_articles,
        'prepubs': prepub,
        'articles_in_workflow_plugins': articles_in_workflow_plugins,
        'workflow': request.journal.workflow()
    }

    template = 'core/kanban.html'

    return render(request, template, context)


@editor_user_required
def delete_note(request, article_id, note_id):
    """
    Deletes Note objects
    :param request: HttpRequest object
    :param article_id: Article object PK
    :param note_id: Note object PK
    :return:
    """
    note = get_object_or_404(submission_models.Note, pk=note_id)
    note.delete()

    url = reverse('kanban_home')

    return redirect("{0}?article_id={1}".format(url, article_id))


@staff_member_required
def manage_notifications(request, notification_id=None):
    notifications = journal_models.Notifications.objects.filter(journal=request.journal)
    notification = None
    form = forms.NotificationForm()

    if notification_id:
        notification = get_object_or_404(journal_models.Notifications, pk=notification_id)
        form = forms.NotificationForm(instance=notification)

    if request.POST:
        if 'delete' in request.POST:
            delete_id = request.POST.get('delete')
            notification_to_delete = get_object_or_404(journal_models.Notifications, pk=delete_id)
            notification_to_delete.delete()
            return redirect(reverse('core_manager_notifications'))

        if notification:
            form = forms.NotificationForm(request.POST, instance=notification)
        else:
            form = forms.NotificationForm(request.POST)

        if form.is_valid():
            save_notification = form.save(commit=False)
            save_notification.journal = request.journal
            save_notification.save()

            return redirect(reverse('core_manager_notifications'))

    template = 'core/manager/notifications/manage_notifications.html'
    context = {
        'notifications': notifications,
        'notification': notification,
        'form': form,
    }

    return render(request, template, context)


@editor_user_required
def email_templates(request):
    """
    Displays a list of email templates
    :param request: HttpRequest object
    :return: HttpResponse object
    """
    template_list = (
        (setting, 'subject_%s' % setting.name)
        for setting in models.Setting.objects.filter(group__name='email')
    )

    template = 'core/manager/email/email_templates.html'
    context = {
        'template_list': template_list,
    }

    return render(request, template, context)


@editor_user_required
def section_list(request):
    """
    Displays a list of the journals sections.
    :praram request: HttpRequest object
    :return: HttpResponse
    """
    section_objects = submission_models.Section.objects.filter(
        journal=request.journal,
    )

    if request.POST and 'delete' in request.POST:
        section_id = request.POST.get('delete')
        section_to_delete = get_object_or_404(submission_models.Section, pk=section_id)

        if section_to_delete.article_count():
            messages.add_message(
                request,
                messages.WARNING,
                _(
                    'You cannot remove a section that contains articles. Remove articles'
                    ' from the section if you want to delete it.'
                ),
            )
        else:
            section_to_delete.delete()
        return redirect(reverse('core_manager_sections'))

    template = 'core/manager/sections/section_list.html'
    context = {
        'section_objects': section_objects,
    }
    return render(request, template, context)


@editor_user_required
@GET_language_override
def manage_section(request, section_id=None):
    """
    Displays a list of sections, allows them to be added, edited and deleted.
    :param request: HttpRequest object
    :param section_id: Section object PK, optional
    :return: HttpResponse object
    """
    with translation.override(request.override_language):
        section = get_object_or_404(submission_models.Section, pk=section_id,
                                    journal=request.journal) if section_id else None
        sections = submission_models.Section.objects.filter(journal=request.journal)

        if section:
            form = forms.SectionForm(instance=section, request=request)
        else:
            form = forms.SectionForm(request=request)

        if request.POST:

            if section:
                form = forms.SectionForm(request.POST, instance=section, request=request)
            else:
                form = forms.SectionForm(request.POST, request=request)

            if form.is_valid():
                form_section = form.save(commit=False)
                form_section.journal = request.journal
                form_section.save()
                form.save_m2m()

            return language_override_redirect(
                request,
                'core_manager_section',
                {'section_id': section.pk if section else form_section.pk},
            )

        template = 'core/manager/sections/manage_section.html'
        context = {
            'sections': sections,
            'section': section,
            'form': form,
        }
    return render(request, template, context)


@editor_user_required
def section_articles(request, section_id):
    """
    Displays a list of articles in a given section.
    """
    section = get_object_or_404(
        submission_models.Section,
        pk=section_id,
        journal=request.journal,
    )
    template = 'core/manager/sections/section_articles.html'
    context = {
        'section': section,
    }
    return render(request, template, context)


@editor_user_required
def pinned_articles(request):
    """
    Allows an Editor to pin articles to the top of the article page.
    :param request: HttpRequest object
    """
    pinned_articles = journal_models.PinnedArticle.objects.filter(journal=request.journal)
    published_articles = logic.get_unpinned_articles(request, pinned_articles)

    if request.POST:
        if 'pin' in request.POST:
            article_id = request.POST.get('pin')
            article = get_object_or_404(submission_models.Article, pk=article_id, journal=request.journal)
            journal_models.PinnedArticle.objects.create(
                article=article,
                journal=request.journal,
                sequence=request.journal.next_pa_seq())
            messages.add_message(request, messages.INFO, 'Article pinned.')

        if 'unpin' in request.POST:
            article_id = request.POST.get('unpin')
            pinned_article = get_object_or_404(journal_models.PinnedArticle, journal=request.journal, pk=article_id)
            pinned_article.delete()
            messages.add_message(request, messages.INFO, 'Article unpinned.')

        if 'orders[]' in request.POST:
            logic.order_pinned_articles(request, pinned_articles)

        return redirect(reverse('core_pinned_articles'))

    template = 'core/manager/pinned_articles.html'
    context = {
        'pinned_articles': pinned_articles,
        'published_articles': published_articles,
    }

    return render(request, template, context)


@has_journal
@staff_member_required
def journal_workflow(request):
    """
    Allows a staff member to setup workflows.
    :param request: django request object
    :return: template contextualised
    """
    journal_workflow, created = models.Workflow.objects.get_or_create(
        journal=request.journal
    )

    if created:
        workflow.create_default_workflow(request.journal)

    available_elements = logic.get_available_elements(journal_workflow)

    if request.POST:
        if 'element_name' in request.POST:
            element_name = request.POST.get('element_name')
            element = logic.handle_element_post(journal_workflow, element_name, request)
            if element:
                journal_workflow.elements.add(element)
                messages.add_message(
                    request,
                    messages.SUCCESS,
                    'Element added.'
                )
            else:
                messages.add_message(
                    request,
                    messages.WARNING,
                    'Element not found.'
                )

        if 'delete' in request.POST:
            delete_id = request.POST.get('delete')
            delete_element = get_object_or_404(
                models.WorkflowElement,
                journal=request.journal,
                pk=delete_id
            )
            workflow.remove_element(
                request,
                journal_workflow,
                delete_element
            )

        return redirect(reverse('core_journal_workflow'))

    template = 'core/workflow.html'
    context = {
        'workflow': journal_workflow,
        'available_elements': available_elements,
    }

    return render(request, template, context)


@staff_member_required
def order_workflow_elements(request):
    """
    Orders workflow elements based on their position in a list group.
    :param request: django request object
    :return: an http reponse
    """
    workflow = models.Workflow.objects.get(journal=request.journal)

    if request.POST:
        ids = [int(_id) for _id in request.POST.getlist('element[]')]

        for element in workflow.elements.all():
            order = ids.index(element.pk)
            element.order = order
            element.save()

    return HttpResponse('Thanks')


@ensure_csrf_cookie
@require_POST
def set_session_timezone(request):
    chosen_timezone = request.POST.get("chosen_timezone")
    response_data = {}
    if chosen_timezone in pytz.all_timezones_set:
        request.session["janeway_timezone"] = chosen_timezone
        status = 200
        response_data['message'] = 'OK'
        logger.debug("Timezone set to %s for this session" % chosen_timezone)
    else:
        status = 404
        response_data['message'] = 'Timezone not found: %s' % chosen_timezone
    response_data = {}

    return HttpResponse(
            content=json.dumps(response_data),
            content_type='application/json',
            status=200,
    )


@login_required
def request_submission_access(request):
    if request.repository:
        check = rm.RepositoryRole.objects.filter(
            repository=request.repository,
            user=request.user,
            role__slug='author',
        ).exists()
    elif request.journal:
        check = request.user.is_author(request)
    else:
        raise Http404('The Submission Access page is only accessible on Repository and Journal sites.')

    active_request = models.AccessRequest.objects.filter(
        user=request.user,
        journal=request.journal,
        repository=request.repository,
        processed=False,
    ).first()
    role = models.Role.objects.get(slug='author')
    form = forms.AccessRequestForm(
        journal=request.journal,
        repository=request.repository,
        user=request.user,
        role=role,
    )

    if request.POST and not active_request:
        form = forms.AccessRequestForm(
            request.POST,
            journal=request.journal,
            repository=request.repository,
            user=request.user,
            role=role,
        )
        if form.is_valid():
            access_request = form.save()
            event_kwargs = {
                'request': request,
                'access_request': access_request,
            }
            events_logic.Events.raise_event(
                'on_access_request',
                **event_kwargs,
            )
            messages.add_message(
                request,
                messages.SUCCESS,
                'Access Request Sent.',
            )
            return redirect(
                reverse(
                    'request_submission_access'
                )
            )

    template = 'admin/core/request_submission_access.html'
    context = {
        'check': check,
        'active_request': active_request,
        'form': form,
    }
    return render(
        request,
        template,
        context,
    )


@staff_member_required
def manage_access_requests(request):
    # If we don't have a journal or repository return a 404.
    if not request.journal and not request.repository:
        raise Http404('The Submission Access page is only accessible on Repository and Journal sites.')

    active_requests = models.AccessRequest.objects.filter(
        journal=request.journal,
        repository=request.repository,
        processed=False,
    )
    if request.POST:
        if 'approve' in request.POST:
            pk = request.POST.get('approve')
            access_request = active_requests.get(pk=pk)
            decision = 'approve'

            if request.journal:
                access_request.user.add_account_role(
                    access_request.role.slug,
                    request.journal,
                )
            elif request.repository:
                rm.RepositoryRole.objects.get_or_create(
                    repository=access_request.repository,
                    user=access_request.user,
                    role=access_request.role
                )
        elif 'reject' in request.POST:
            pk = request.POST.get('reject')
            access_request = active_requests.get(pk=pk)
            decision = 'reject'

        if access_request:
            eval_note = request.POST.get('eval_note')
            access_request.evaluation_note = eval_note
            access_request.processed = True
            access_request.save()
            event_kwargs = {
                'decision': decision,
                'access_request': access_request,
                'request': request,
            }
            events_logic.Events.raise_event(
                'on_access_request_complete',
                **event_kwargs,
            )
            messages.add_message(
                request,
                messages.SUCCESS,
                'Access Request Processed.',
            )
        return redirect(
            reverse(
                'manage_access_requests',
            )
        )
    template = 'admin/core/manage_access_requests.html'
    context = {
        'active_requests': active_requests,
    }
    return render(
        request,
        template,
        context,
    )


@method_decorator(staff_member_required, name='dispatch')
class FilteredArticlesListView(generic.ListView):
    model = submission_models.Article
    template_name = 'core/manager/article_list.html'
    paginate_by = '25'
    facets = {}

    # None or integer
    action_queryset_chunk_size = None

    def get_paginate_by(self, queryset):
        paginate_by = self.request.GET.get('paginate_by', self.paginate_by)
        if paginate_by == 'all':
            if queryset:
                paginate_by = len(queryset)
            else:
                paginate_by = self.paginate_by
        return paginate_by

    def get_context_data(self, **kwargs):
        params_querydict = self.request.GET.copy()
        context = super().get_context_data(**kwargs)
        queryset = self.get_queryset()
        context['paginate_by'] = params_querydict.get('paginate_by', self.paginate_by)
        facets = self.get_facets()

        # Most initial values are in list form
        # The exception is date_time facets
        initial = dict(params_querydict.lists())
        for keyword, value in initial.items():
            if keyword in facets:
                if facets[keyword]['type'] == 'date_time':
                    initial[keyword] = value[0]

        context['facet_form'] = forms.CBVFacetForm(
            queryset=queryset,
            facet_queryset=self.get_facet_queryset(),
            facets=facets,
            initial=initial,
        )

        context['actions'] = self.get_actions()

        params_querydict.pop('action_status', '')
        params_querydict.pop('action_error', '')
        context['params_string'] = params_querydict.urlencode()
        context['version'] = get_janeway_version()
        context['action_maximum_size'] = setting_handler.get_setting(
            'Identifiers',
            'doi_manager_action_maximum_size',
            self.request.journal if self.request.journal else None,
        ).processed_value
        return context

    def get_queryset(self, params_querydict=None):
        if not params_querydict:
            params_querydict = self.request.GET.copy()

        # Clear any previous action status and error
        params_querydict.pop('action_status', '')
        params_querydict.pop('action_error', False)

        self.queryset = super().get_queryset()
        q_stack = []
        facets = self.get_facets()
        for facet in facets.values():
            self.queryset = self.queryset.annotate(**facet.get('annotations', {}))
        for keyword, value_list in params_querydict.lists():
            # The following line prevents the user from passing any parameters
            # other than those specified in the facets.
            if keyword in facets and value_list:
                if value_list[0]:
                    predicates = [(keyword, value) for value in value_list]
                elif facets[keyword]['type'] != 'date_time':
                    if value_list[0] == '' and facets[keyword]['type'] != 'date_time':
                        predicates = [(keyword, '')]
                    else:
                        predicates = [(keyword+'__isnull', True)]
                else:
                    predicates = []
                query = Q()
                for predicate in predicates:
                    query |= Q(predicate)
                q_stack.append(query)
        return self.order_queryset(
            self.filter_queryset_if_journal(
                self.queryset.filter(*q_stack)
            )
        ).exclude(
            stage=submission_models.STAGE_UNSUBMITTED,
        )

    def order_queryset(self, queryset):
        return queryset.order_by('title')

    def get_facets(self):
        facets = {}
        return self.filter_facets_if_journal(facets)

    def get_facet_queryset(self):
        # The default behavior is for the facets to stay the same
        # when a filter is chosen.
        # To make them change dynamically, return None 
        # instead of a separate facet.
        # return None
        queryset = self.filter_queryset_if_journal(
            super().get_queryset()
        ).exclude(
            stage=submission_models.STAGE_UNSUBMITTED
        )
        facets = self.get_facets()
        for facet in facets.values():
            queryset = queryset.annotate(**facet.get('annotations', {}))
        return queryset.order_by()

    def get_actions(self):
        return []

    def post(self, request, *args, **kwargs):

        params_string = request.POST.get('params_string')
        params_querydict = QueryDict(params_string, mutable=True)

        actions = self.get_actions()
        if actions:
            start = time.time()

            action_status = ''
            action_error = False

            querysets = []
            queryset = self.get_queryset(params_querydict=params_querydict)

            if request.journal:
                querysets.extend(self.split_up_queryset_if_needed(queryset))
            else:
                for journal in journal_models.Journal.objects.all():
                    journal_queryset = queryset.filter(journal=journal)
                    if journal_queryset:
                        querysets.extend(self.split_up_queryset_if_needed(journal_queryset))

            for action in actions:
                kwargs = {'start': start}
                if action.get('name') in request.POST:
                    for queryset in querysets:
                        action_status, action_error = action.get('action')(queryset, **kwargs)
                        messages.add_message(
                            request,
                            messages.INFO if not action_error else messages.ERROR,
                            action_status,
                        )

        if params_string:
            return redirect(f'{request.path}?{params_string}')
        else:
            return redirect(request.path)

    def split_up_queryset_if_needed(self, queryset):
        if self.action_queryset_chunk_size:
            n = self.action_queryset_chunk_size
            querysets = [queryset[i:i + n] for i in range(0, queryset.count(), n)]
            return querysets
        else:
            return [queryset]


    def filter_queryset_if_journal(self, queryset):
        if self.request.journal:
            return queryset.filter(journal=self.request.journal)
        else:
            return queryset

    def filter_facets_if_journal(self, facets):
        if self.request.journal:
            facets.pop('journal__pk', '')
            return facets
        else:
            return facets<|MERGE_RESOLUTION|>--- conflicted
+++ resolved
@@ -7,12 +7,9 @@
 from importlib import import_module
 import json
 import pytz
-<<<<<<< HEAD
-from operator import itemgetter
-=======
 import time
 import datetime
->>>>>>> 605717fe
+from operator import itemgetter
 
 from django.contrib import messages
 from django.contrib.admin.views.decorators import staff_member_required

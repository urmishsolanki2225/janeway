--- conflicted
+++ resolved
@@ -20,14 +20,9 @@
     'debug_toolbar',
     'django_nose',
 ]
-<<<<<<< HEAD
-# Combine our apps and middleware classes with the defaults
-MERGEABLE_SETTINGS = {"INSTALLED_APPS", "MIDDLEWARE_CLASSES"}
-=======
+
 BASE_DIR = os.path.dirname(os.path.dirname(os.path.abspath(__file__)))
 PROJECT_DIR = os.path.dirname(BASE_DIR)
->>>>>>> 5400054c
-
 
 def show_toolbar(request):
     return True

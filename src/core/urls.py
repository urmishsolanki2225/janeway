--- conflicted
+++ resolved
@@ -32,7 +32,6 @@
 
 include('events.registration')
 
-<<<<<<< HEAD
 if settings.URL_CONFIG == 'domain':
 
     urlpatterns = [
@@ -199,9 +198,6 @@
         # Cache
         url(r'^manager/cache/flush/$', core_views.flush_cache, name='core_flush_cache'),
 
-        # APIs
-        url(r'^api/oai$', core_views.oai, name='OAI_list_records'),
-
         url(r'^edit/article/(?P<article_id>\d+)/metadata/$', submission_views.edit_metadata, name='edit_metadata'),
         url(r'^edit/article/(?P<article_id>\d+)/authors/order/$', submission_views.order_authors, name='order_authors'),
         url(r'^edit/article/(?P<article_id>\d+)/ident/$', submission_views.edit_identifiers, name='edit_identifiers'),
@@ -224,182 +220,6 @@
             url(r'^500/$', TemplateView.as_view(template_name='core/500.html')),
             url(r'^__debug__/', include(debug_toolbar.urls)),
         ]
-=======
-urlpatterns = [
-    url(r'^admin/', include(admin.site.urls)),
-    url(r'^summernote/', include('django_summernote.urls')),
-    url(r'^submit/', include('submission.urls')),
-    url(r'^', include(journal_urls)),
-    url(r'^review/', include('review.urls')),
-    url(r'^metrics/', include('metrics.urls')),
-    url(r'^identifiers/', include('identifiers.urls')),
-    url(r'^production/', include('production.urls')),
-    url(r'^proofing/', include('proofing.urls')),
-    url(r'^cms/', include('cms.urls')),
-    url(r'^transform/', include('transform.urls')),
-    url(r'^copyediting/', include('copyediting.urls')),
-    url(r'^rss/', include('rss.urls')),
-    url(r'^cron/', include('cron.urls')),
-    url(r'^install/', include('install.urls')),
-    url(r'^news/', include('comms.urls')),
-    url(r'^i18n/', include('django.conf.urls.i18n')),
-    url(r'^api/', include('api.urls')),
-    url(r'^api-auth/', include('rest_framework.urls', namespace='rest_framework')),
-
-
-    # Root Site URLS
-    url(r'^$', press_views.index, name='website_index'),
-    url(r'^journals/$', press_views.journals, name='press_journals'),
-    url(r'^kanban/$', core_views.kanban, name='kanban'),
-    url(r'^login/$', core_views.user_login, name='core_login'),
-    url(r'^login/orcid/$', core_views.user_login_orcid, name='core_login_orcid'),
-    url(r'^register/step/1/$', core_views.register, name='core_register'),
-    url(r'^register/step/2/(?P<token>[\w-]+)/$', core_views.activate_account, name='core_confirm_account'),
-    url(r'^register/step/orcid/(?P<token>[\w-]+)/$', core_views.orcid_registration, name='core_orcid_registration'),
-    url(r'^reset/step/1/$', core_views.get_reset_token, name='core_get_reset_token'),
-    url(r'^reset/step/2/(?P<token>[\w-]+)/$', core_views.reset_password, name='core_reset_password'),
-    url(r'^profile/$', core_views.edit_profile, name='core_edit_profile'),
-    url(r'^logout/$', core_views.user_logout, name='core_logout'),
-    url(r'^dashboard/$', core_views.dashboard, name='core_dashboard'),
-    url(r'^dashboard/article/(?P<article_id>\d+)/$', core_views.dashboard_article, name='core_dashboard_article'),
-    url(r'^cover/$', press_views.serve_press_cover, name='press_cover_download'),
-
-
-    # Notes
-    url(r'^article/(?P<article_id>\d+)/note/(?P<note_id>\d+)/delete/$', core_views.delete_note,
-        name='kanban_delete_note'),
-
-    # Manager URLS
-    url(r'^manager/$', core_views.manager_index, name='core_manager_index'),
-
-    # Settings Management
-    url(r'^manager/settings/$', core_views.settings_index, name='core_settings_index'),
-    url(r'^manager/settings/group/(?P<setting_group>[-\w.]+)/setting/(?P<setting_name>[-\w.]+)/$',
-        core_views.edit_setting,
-        name='core_edit_setting'),
-    url(r'^manager/settings/(?P<group>[-\w.]+)/$', core_views.edit_settings_group, name='core_edit_settings_group'),
-    url(r'^manager/settings/(?P<plugin>[-\w.]+)/(?P<setting_group_name>[-\w.]+)/(?P<journal>\d+)/$',
-        core_views.edit_plugin_settings_groups, name='core_edit_plugin_settings_groups'),
-
-
-    url(r'^manager/home/settings/$', core_views.settings_home, name='home_settings_index'),
-    url(r'^manager/home/settings/order/$', core_views.journal_home_order, name='journal_home_order'),
-
-
-    # Role Management
-    url(r'^manager/roles/$', core_views.roles, name='core_manager_roles'),
-    url(r'^manager/roles/(?P<slug>[-\w.]+)/$', core_views.role, name='core_manager_role'),
-    url(r'^manager/roles/(?P<slug>[-\w.]+)/user/(?P<user_id>\d+)/(?P<action>[-\w.]+)/$', core_views.role_action,
-        name='core_manager_role_action'),
-
-    # Users
-    url(r'^manager/user/$', core_views.users, name='core_manager_users'),
-    url(r'^manager/user/inactive/$', core_views.inactive_users, name='core_manager_inactive_users'),
-    url(r'^manager/user/authenticated/$', core_views.logged_in_users, name='core_logged_in_users'),
-    url(r'^manager/user/add/$', core_views.add_user, name='core_add_user'),
-    url(r'^manager/user/(?P<user_id>\d+)/edit/$', core_views.user_edit, name='core_user_edit'),
-
-    # Templates
-    url(r'^manager/templates/$', core_views.email_templates, name='core_email_templates'),
-    url(r'^manager/templates/(?P<template_code>[-\w.]+)/$', core_views.edit_email_template,
-        name='core_edit_email_template'),
-    url(r'^manager/templates/(?P<template_code>[-\w.]+)/(?P<subject>[-\w.]+)/$', core_views.edit_email_template,
-        name='core_edit_email_template_subject'),
-
-    # Articles Images
-    url(r'^manager/article/images/$', core_views.article_images, name='core_article_images'),
-    url(r'^manager/article/images/edit/(?P<article_pk>\d+)/$', core_views.article_image_edit,
-        name='core_article_image_edit'),
-
-    # Journal Contacts
-    url(r'^manager/contacts/$', core_views.contacts, name='core_journal_contacts'),
-    url(r'^manager/contacts/(?P<contact_id>\d+)/$', core_views.edit_contacts, name='core_journal_contact'),
-    url(r'^manager/contacts/order/$', core_views.contacts_order, name='core_journal_contacts_order'),
-
-    # Editorial Team
-    url(r'^manager/editorial/$', core_views.editorial_team, name='core_editorial_team'),
-    url(r'^manager/editorial/(?P<group_id>\d+)/$', core_views.edit_editorial_group, name='core_edit_editorial_team'),
-    url(r'^manager/editorial/(?P<group_id>\d+)/add/$', core_views.add_member_to_group,
-        name='core_editorial_member_to_group'),
-    url(r'^manager/editorial/(?P<group_id>\d+)/add/(?P<user_id>\d+)/$', core_views.add_member_to_group,
-        name='core_editorial_member_to_group_user'),
-    url(r'^manager/editorial/order/(?P<type_to_order>[-\w.]+)/$',
-        core_views.editorial_ordering,
-        name='core_editorial_ordering'),
-    url(r'^manager/editorial/order/(?P<type_to_order>[-\w.]+)/group/(?P<group_id>\d+)/$',
-        core_views.editorial_ordering,
-        name='core_editorial_ordering_group'),
-
-    # Review forms
-    url(r'^manager/review/$',
-        review_views.review_forms,
-        name='review_review_forms'),
-    url(r'^manager/review/form/(?P<form_id>\d+)/$',
-        review_views.edit_review_form,
-        name='edit_review_form'),
-    url(r'^manager/review/form/(?P<form_id>\d+)/preview/$',
-        review_views.preview_form,
-        name='preview_form'),
-    url(r'^manager/review/form/(?P<form_id>\d+)/element/(?P<element_id>\d+)/$',
-        review_views.edit_review_form,
-        name='edit_review_form_element'),
-
-    # Notifications
-    url(r'^manager/notifications/$',
-        core_views.manage_notifications, name='core_manager_notifications'),
-    url(r'^manager/notifications/(?P<notification_id>\d+)/$',
-        core_views.manage_notifications, name='core_manager_edit_notifications'),
-
-    # Plugin home
-    url(r'^manager/plugins/$',
-        core_views.plugin_list,
-        name='core_plugin_list'),
-
-    # Journal Sections
-    url(r'^manager/sections/$',
-        core_views.sections, name='core_manager_sections'),
-    url(r'^manager/sections/(?P<section_id>\d+)/$',
-        core_views.sections, name='core_manager_section'),
-
-    # Pinned Articles
-    url(r'^manager/articles/pinned/$',
-        core_views.pinned_articles, name='core_pinned_articles'),
-
-    # Press manager
-    url(r'^manager/press/$',
-        press_views.edit_press,
-        name='press_edit_press'),
-    url(r'^manager/press/journal_order/$',
-        press_views.journal_order,
-        name='press_journal_order'),
-
-    # Workflow
-    url(r'^workflow/$',
-        core_views.journal_workflow,
-        name='core_journal_workflow'),
-    url(r'^workflow/order/$',
-        core_views.order_workflow_elements,
-        name='core_order_workflow_elements'),
-
-    # Cache
-    url(r'^manager/cache/flush/$', core_views.flush_cache, name='core_flush_cache'),
-
-    url(r'^edit/article/(?P<article_id>\d+)/metadata/$', submission_views.edit_metadata, name='edit_metadata'),
-    url(r'^edit/article/(?P<article_id>\d+)/authors/order/$', submission_views.order_authors, name='order_authors'),
-    url(r'^edit/article/(?P<article_id>\d+)/ident/$', submission_views.edit_identifiers, name='edit_identifiers'),
-    url(r'^edit/article/(?P<article_id>\d+)/ident/(?P<identifier_id>\d+)/$', submission_views.edit_identifiers,
-        name='edit_identifiers_with_ident'),
-    url(r'^edit/article/(?P<article_id>\d+)/ident/(?P<identifier_id>\d+)/(?P<event>[-\w.]+)/$',
-        submission_views.edit_identifiers,
-        name='edit_identifiers_with_event'),
-
-    url(r'^sitemap/$', journal_views.sitemap, name='journal_sitemap'),
-]
-
-# Allow Django to serve static content only in debug/dev mode
-if settings.DEBUG:
-    import debug_toolbar
->>>>>>> 3b22d69a
 
     urlpatterns += [
         url(r'^site-info$', site_info), ]
@@ -443,7 +263,7 @@
 
         for key, val in plugins.items():
             if hasattr(val, 'notify_hook'):
-                settings.NOTIFY_FUNCS.append(val.notify_hook)
+                settings.NOTIFY_FUNCS.append(val.notify_hook)t 
 
     urlpatterns += [
         url(r'^site/(?P<page_name>.*)/$', cms_views.view_page, name='cms_page'),
@@ -643,9 +463,6 @@
         # Cache
         url(r'^(?P<journal_code>[-\w.]+)/manager/cache/flush/$', core_views.flush_cache, name='core_flush_cache'),
 
-        # APIs
-        url(r'^(?P<journal_code>[-\w.]+)/api/oai$', core_views.oai, name='OAI_list_records'),
-
         url(r'^(?P<journal_code>[-\w.]+)/edit/article/(?P<article_id>\d+)/metadata/$',
             submission_views.edit_metadata,
             name='edit_metadata'),

from django.conf import settings
from django.test import TestCase, override_settings
from django.utils import translation

from core.models import SettingGroup
from utils.testing import helpers
from utils import setting_handler



class TestSettingHandler(TestCase):

    def setUp(self):
        self.press = helpers.create_press()
        self.press.save()
        self.journal_one, self.journal_two = helpers.create_journals()
        self.setting_group = SettingGroup.objects.create(name="test_group")

    def test_set_and_get_journal_setting(self):
        setting_name = "test_get_setting"
        setting_value = "banana"
        setting = setting_handler.create_setting(
                "test_group", "test_get_setting",
                type="text",
                pretty_name="Some Name",
                description=None,
        )
        setting_handler.save_setting(
                "test_group", "test_get_setting",
                journal=self.journal_one,
                value=setting_value,
        )
        result = setting_handler.get_setting(
                "test_group", "test_get_setting",
                journal=self.journal_one,
        )
        self.assertEqual(result.value, setting_value)

    def test_get_journal_setting_with_lang_fallback(self):
        setting_name = "test_fallback_setting"
        setting_value = "banana"
        setting = setting_handler.create_setting(
                "test_group", "test_get_setting",
                type="text",
                pretty_name="Pretty Name",
                description=None,
                is_translatable=True,
        )
        setting_handler.save_setting(
                "test_group", "test_get_setting",
                journal=self.journal_one,
                value=setting_value
        )
        with helpers.activate_translation("es"):
            result = setting_handler.get_setting(
                    "test_group", "test_get_setting",
                    journal=self.journal_one,
                    fallback=True,
            )
        self.assertEqual(result.value, setting_value)

    def test_get_journal_setting_with_default_fallback(self):
        setting_name = "test_get_default_setting"
        setting_value = "default_banana"
        setting = setting_handler.create_setting(
                "test_group", setting_name,
                type="text",
                pretty_name="Pretty Name",
                description=None,
                is_translatable=False,
        )
        setting_handler.save_setting(
                "test_group", setting_name,
                journal=None,
                value=setting_value,
        )
        result = setting_handler.get_setting(
                "test_group", setting_name,
                journal=self.journal_one,
                fallback=True,
        )
        self.assertEqual(result.value, setting_value)

    def test_get_journal_setting_with_lang_and_default_fallback(self):
        setting_name = "test_get_default_fallback_for_lang_setting"
        setting_value = "banana"
        setting = setting_handler.create_setting(
                "test_group", setting_name,
                type="text",
                pretty_name="Pretty Name",
                description=None,
                is_translatable=True,
        )
        setting_handler.save_setting(
                "test_group", setting_name,
                journal=None,
                value=setting_value
        )
        with helpers.activate_translation("es"):
            result = setting_handler.get_setting(
                    "test_group", setting_name,
                    journal=self.journal_one,
                    fallback=True,
            )
        self.assertEqual(result.value, setting_value)

    @helpers.activate_translation("es")
    def test_get_journal_setting_with_language(self):
        setting_name = "test_get_setting_with_language"
        setting_value = "plátano"
        setting = setting_handler.create_setting(
                "test_group", setting_name,
                type="text",
                pretty_name="Pretty Name",
                description=None,
                is_translatable=True,
        )
        setting_handler.save_setting(
                "test_group", setting_name,
                journal=self.journal_one,
                value=setting_value,
        )
        result = setting_handler.get_setting(
                "test_group", setting_name,
                journal=self.journal_one,
        )
        self.assertEqual(result.value, setting_value)

    def test_save_setting(self):
        setting_name = "test_save_setting"
        setting_value = "This is the setting"
        setting = setting_handler.create_setting(
                "test_group", setting_name,
                type="text",
                pretty_name="Pretty Name",
                description=None,
                is_translatable=True,
        )
        setting_handler.save_setting(
                "test_group", setting_name,
                journal=self.journal_one,
                value=setting_value,
        )
        result = setting_handler.get_setting(
                "test_group", setting_name,
                journal=self.journal_one,
        )
        self.assertEqual(result.value, setting_value)

    @helpers.activate_translation("es")
    def test_save_translated_setting_without_default_lang(self):
        setting_name = "test_save_translated_setting_without_default_lang"
        setting_value = "plátano"
        expected_result = ""
        setting = setting_handler.create_setting(
                "test_group", setting_name,
                type="text",
                pretty_name="Pretty Name",
                description=None,
                is_translatable=True,
        )
        setting_handler.save_setting(
                "test_group", setting_name,
                journal=self.journal_one,
                value=setting_value,
        )
        with helpers.activate_translation(settings.LANGUAGE_CODE):
            result = setting_handler.get_setting(
                    "test_group", setting_name,
                    journal=self.journal_one,
            )
        self.assertEqual(result.value, expected_result)

    def test_save_translated_setting_with_default_lang(self):
        setting_name = "test_save_translated_setting_with_default_lang"
        setting_value = "banana"
        xl_setting_value = "plátano"
        setting = setting_handler.create_setting(
                "test_group", setting_name,
                type="text",
                pretty_name="Pretty Name",
                description=None,
                is_translatable=True,
        )
        #Save the setting on the default language
        setting_handler.save_setting(
                "test_group", setting_name,
                journal=self.journal_one,
                value=setting_value,
        )
        #Save the translated value
        with helpers.activate_translation("es"):
            setting_handler.save_setting(
                    "test_group", setting_name,
                    journal=self.journal_one,
                    value=xl_setting_value,
            )
        result = setting_handler.get_setting(
                "test_group", setting_name,
                journal=self.journal_one,
        ).value
        with helpers.activate_translation("es"):
            xl_result = setting_handler.get_setting(
                    "test_group", setting_name,
                    journal=self.journal_one,
            ).value

        self.assertEqual(result, setting_value)
        self.assertEqual(xl_result, xl_setting_value)
<<<<<<< HEAD

    def test_update_translated_setting_with_default_lang(self):
        setting_name = "test_update_translated_setting_with_default_lang"
        setting_value = "banana"
        xl_setting_value = "plátano"
        setting = setting_handler.create_setting(
                "test_group", setting_name,
                type="text",
                pretty_name="Pretty Name",
                description=None,
                is_translatable=True,
        )
        #Save the setting on the default language
        setting_handler.save_setting(
                "test_group", setting_name,
                journal=self.journal_one,
                value=setting_value,
        )
        #Save  a wrongly translated value
        wrong_translation = xl_setting_value + "mal"
        with helpers.activate_translation("es"):
            setting_handler.save_setting(
                    "test_group", setting_name,
                    journal=self.journal_one,
                    value=wrong_translation,
            )
            #save the correctly translated value
            setting_handler.save_setting(
                    "test_group", setting_name,
                    journal=self.journal_one,
                    value=xl_setting_value,
            )

        #Fetch the results
        result = setting_handler.get_setting(
                "test_group", setting_name,
                journal=self.journal_one,
        ).value
        with helpers.activate_translation("es"):
            xl_result = setting_handler.get_setting(
                    "test_group", setting_name,
                    journal=self.journal_one,
            ).value

        self.assertEqual(result, setting_value)
        self.assertEqual(xl_result, xl_setting_value)
=======
>>>>>>> fd6a8f1a
<|MERGE_RESOLUTION|>--- conflicted
+++ resolved
@@ -207,7 +207,6 @@
 
         self.assertEqual(result, setting_value)
         self.assertEqual(xl_result, xl_setting_value)
-<<<<<<< HEAD
 
     def test_update_translated_setting_with_default_lang(self):
         setting_name = "test_update_translated_setting_with_default_lang"
@@ -253,6 +252,4 @@
             ).value
 
         self.assertEqual(result, setting_value)
-        self.assertEqual(xl_result, xl_setting_value)
-=======
->>>>>>> fd6a8f1a
+        self.assertEqual(xl_result, xl_setting_value)
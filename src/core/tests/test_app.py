--- conflicted
+++ resolved
@@ -46,10 +46,6 @@
 
 
     @override_settings(URL_CONFIG="domain")
-<<<<<<< HEAD
-    @postgres_only
-=======
->>>>>>> d2e8edd0
     def test_create_user_form_mixed_case(self):
         data = {
             'email': 'test@test.com',

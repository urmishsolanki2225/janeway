--- conflicted
+++ resolved
@@ -15,10 +15,7 @@
 from hvad.models import TranslatableModel, TranslatedFields
 from django.conf import settings
 from django.contrib.auth.models import AbstractBaseUser, BaseUserManager, PermissionsMixin
-<<<<<<< HEAD
-=======
 from django.core.exceptions import ValidationError
->>>>>>> 685d3a32
 from django.db import models
 from django.utils import timezone
 from django.contrib.contenttypes.fields import GenericForeignKey
@@ -30,21 +27,15 @@
 
 from core import files
 from core.file_system import JanewayFileSystemStorage
-<<<<<<< HEAD
-=======
 from core.model_utils import AbstractSiteModel
->>>>>>> 685d3a32
 from review import models as review_models
 from copyediting import models as copyediting_models
 from submission import models as submission_models
 
 fs = JanewayFileSystemStorage()
-<<<<<<< HEAD
-=======
 logger = logging.getLogger(__name__)
 
 
->>>>>>> 685d3a32
 
 def profile_images_upload_path(instance, filename):
     try:

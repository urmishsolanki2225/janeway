--- conflicted
+++ resolved
@@ -11,11 +11,6 @@
 from lxml import etree
 import re
 import shutil
-<<<<<<< HEAD
-import magic
-import tempfile
-=======
->>>>>>> d47054e6
 
 from django.conf import settings
 from django.contrib import messages
@@ -583,10 +578,6 @@
 def file_children(file):
     from core import models
     children = models.File.objects.filter(parent=file)
-<<<<<<< HEAD
-=======
-    print(children)
->>>>>>> d47054e6
     return children
 
 
@@ -623,18 +614,4 @@
 
 def unlink_temp_file(file_path):
     if os.path.isfile(file_path):
-<<<<<<< HEAD
-        os.unlink(file_path)
-
-
-def create_temp_file(content, filename):
-    filename = '{uuid}-{filename}'.format(uuid=uuid4(), filename=filename)
-    filepath = os.path.join(tempfile.gettempdir(), filename)
-
-    with open(filepath, 'w') as temp_file:
-        temp_file.write(content)
-
-    return filepath
-=======
-        os.unlink(file_path)
->>>>>>> d47054e6
+        os.unlink(file_path)
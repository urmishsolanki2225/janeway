--- conflicted
+++ resolved
@@ -878,7 +878,6 @@
     )
 
 
-<<<<<<< HEAD
 def copy_preprint_file_to_article(preprint, article, manuscript=True):
     """
     Copies a preprint's latest file over to Manuscript Files for an article.
@@ -909,7 +908,8 @@
 
         return new_file
     return None
-=======
+
+  
 def jats_to_text(file_path):
     text = None
     with open(file_path, "r") as f:
@@ -956,5 +956,4 @@
 for _mime in HTML_MIMETYPES:
     MIME_TO_TEXT_PARSER[_mime] = html_to_text
 for _mime in PDF_MIMETYPES:
-    MIME_TO_TEXT_PARSER[_mime] = pdf_to_text
->>>>>>> 10260ec5
+    MIME_TO_TEXT_PARSER[_mime] = pdf_to_text
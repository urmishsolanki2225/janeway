--- conflicted
+++ resolved
@@ -50,9 +50,7 @@
                     "" % settings.URL_CONFIG
             )
     except (journal_models.Journal.DoesNotExist, IndexError):
-<<<<<<< HEAD
-
-        try:
+        try: # try repository site
             if settings.URL_CONFIG == 'path':
                 short_name = request.path.split('/')[1]
                 repository = repository_models.Repository.objects.get(
@@ -63,25 +61,6 @@
             elif settings.URL_CONFIG == 'domain':
                 repository = repository_models.Repository.get_by_request(
                     request,
-=======
-        try: # try press site
-            press = press_models.Press.get_by_request(request)
-        except press_models.Press.DoesNotExist:
-            try: # try alias
-                alias = core_models.DomainAlias.get_by_request(request)
-                if alias.redirect:
-                    logger.debug("Matched a redirect: %s" % alias.redirect_url)
-                    redirect_obj = redirect(
-                        alias.build_redirect_url(path=request.path))
-                else:
-                    journal = alias.journal
-                    press = journal.press if journal else alias.press
-            except core_models.DomainAlias.DoesNotExist:
-                # Give up
-                logger.warning(
-                    "Couldn't match a resource for %s, redirecting to %s"
-                    "" % (request.path, settings.DEFAULT_HOST)
->>>>>>> 35195058
                 )
                 press = repository.press
             else:
@@ -90,14 +69,15 @@
                         "" % settings.URL_CONFIG
                 )
         except (repository_models.Repository.DoesNotExist, IndexError):
-            try:  # try press site
+            try: # try press site
                 press = press_models.Press.get_by_request(request)
             except press_models.Press.DoesNotExist:
                 try: # try alias
                     alias = core_models.DomainAlias.get_by_request(request)
                     if alias.redirect:
                         logger.debug("Matched a redirect: %s" % alias.redirect_url)
-                        redirect_obj = redirect(alias.redirect_url)
+                        redirect_obj = redirect(
+                            alias.build_redirect_url(path=request.path))
                     else:
                         journal = alias.journal
                         press = journal.press if journal else alias.press
@@ -106,7 +86,7 @@
                     logger.warning(
                         "Couldn't match a resource for %s, redirecting to %s"
                         "" % (request.path, settings.DEFAULT_HOST)
-                    )
+                        )
                     redirect_obj = redirect(settings.DEFAULT_HOST)
 
     return journal, repository, press, redirect_obj

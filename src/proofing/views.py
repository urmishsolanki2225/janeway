--- conflicted
+++ resolved
@@ -14,17 +14,11 @@
 from django.db.models import Q
 
 from proofing import models as proofing_models
-<<<<<<< HEAD
 from security.decorators import (
     proofing_manager_or_editor_required, proofing_manager_for_article_required,
-    proofreader_or_typesetter_required, proofreader_for_article_required,
+    typesetter_user_required, proofreader_for_article_required,
     typesetter_for_corrections_required, proofing_manager_roles,
 )
-=======
-from security.decorators import proofing_manager_or_editor_required, proofing_manager_for_article_required, \
-    proofreader_or_typesetter_required, proofreader_for_article_required, \
-    typesetter_for_corrections_required, typesetter_user_required
->>>>>>> c5c5e10f
 from submission import models as submission_models
 from core import models as core_models, files
 from proofing import models, logic, forms
@@ -161,7 +155,7 @@
                 proofing_task.galleys_for_proofing.add(*galleys)
                 return redirect(
                     reverse(
-                        'notify_proofreader', 
+                        'notify_proofreader',
                         kwargs={
                             'article_id': article.pk,
                             'proofing_task_id': proofing_task.pk,

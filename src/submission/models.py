__copyright__ = "Copyright 2017 Birkbeck, University of London"
__author__ = "Martin Paul Eve & Andy Byers"
__license__ = "AGPL v3"
__maintainer__ = "Birkbeck Centre for Technology and Publishing"

from bs4 import BeautifulSoup
from urllib.parse import urlparse
import uuid
import os
from dateutil import parser as dateparser

from django.urls import reverse
from django.db import models
from django.conf import settings
from django.utils import timezone
from django.utils.translation import ugettext_lazy as _
from hvad.models import TranslatableModel, TranslatedFields
<<<<<<< HEAD
=======
from django.db.models.signals import pre_delete
from django.dispatch import receiver
>>>>>>> 685d3a32

from core.file_system import JanewayFileSystemStorage
from identifiers import logic as id_logic
from metrics.logic import ArticleMetrics
from preprint import models as preprint_models
from review import models as review_models
from utils.function_cache import cache

fs = JanewayFileSystemStorage()


def article_media_upload(instance, filename):
    try:
        filename = str(uuid.uuid4()) + '.' + str(filename.split('.')[1])
    except IndexError:
        filename = str(uuid.uuid4())

    path = "articles/{0}/".format(instance.pk)
    return os.path.join(path, filename)


SALUTATION_CHOICES = [
    ('', '---'),
    ('Dr', 'Dr'),
    ('Prof', 'Prof'),
    ('Miss', 'Miss'),
    ('Ms', 'Ms'),
    ('Mrs', 'Mrs'),
    ('Mr', 'Mr'),
]

LANGUAGE_CHOICES = (
    (u'eng', u'English'), (u'abk', u'Abkhazian'), (u'ace', u'Achinese'), (u'ach', u'Acoli'), (u'ada', u'Adangme'),
    (u'ady', u'Adyghe; Adygei'), (u'aar', u'Afar'), (u'afh', u'Afrihili'), (u'afr', u'Afrikaans'),
    (u'afa', u'Afro-Asiatic languages'), (u'ain', u'Ainu'), (u'aka', u'Akan'), (u'akk', u'Akkadian'),
    (u'sqi', u'Albanian'),
    (u'ale', u'Aleut'), (u'alg', u'Algonquian languages'), (u'tut', u'Altaic languages'), (u'amh', u'Amharic'),
    (u'anp', u'Angika'), (u'apa', u'Apache languages'), (u'ara', u'Arabic'), (u'arg', u'Aragonese'),
    (u'arp', u'Arapaho'),
    (u'arw', u'Arawak'), (u'hye', u'Armenian'), (u'rup', u'Aromanian; Arumanian; Macedo-Romanian'),
    (u'art', u'Artificial languages'), (u'asm', u'Assamese'), (u'ast', u'Asturian; Bable; Leonese; Asturleonese'),
    (u'ath', u'Athapascan languages'), (u'aus', u'Australian languages'), (u'map', u'Austronesian languages'),
    (u'ava', u'Avaric'), (u'ave', u'Avestan'), (u'awa', u'Awadhi'), (u'aym', u'Aymara'), (u'aze', u'Azerbaijani'),
    (u'ban', u'Balinese'), (u'bat', u'Baltic languages'), (u'bal', u'Baluchi'), (u'bam', u'Bambara'),
    (u'bai', u'Bamileke languages'), (u'bad', u'Banda languages'), (u'bnt', u'Bantu languages'), (u'bas', u'Basa'),
    (u'bak', u'Bashkir'), (u'eus', u'Basque'), (u'btk', u'Batak languages'), (u'bej', u'Beja; Bedawiyet'),
    (u'bel', u'Belarusian'), (u'bem', u'Bemba'), (u'ben', u'Bengali'), (u'ber', u'Berber languages'),
    (u'bho', u'Bhojpuri'),
    (u'bih', u'Bihari languages'), (u'bik', u'Bikol'), (u'bin', u'Bini; Edo'), (u'bis', u'Bislama'),
    (u'byn', u'Blin; Bilin'), (u'zbl', u'Blissymbols; Blissymbolics; Bliss'),
    (u'nob', u'Bokm\xe5l, Norwegian; Norwegian Bokm\xe5l'), (u'bos', u'Bosnian'), (u'bra', u'Braj'),
    (u'bre', u'Breton'),
    (u'bug', u'Buginese'), (u'bul', u'Bulgarian'), (u'bua', u'Buriat'), (u'mya', u'Burmese'), (u'cad', u'Caddo'),
    (u'cat', u'Catalan; Valencian'), (u'cau', u'Caucasian languages'), (u'ceb', u'Cebuano'),
    (u'cel', u'Celtic languages'),
    (u'cai', u'Central American Indian languages'), (u'khm', u'Central Khmer'), (u'chg', u'Chagatai'),
    (u'cmc', u'Chamic languages'), (u'cha', u'Chamorro'), (u'che', u'Chechen'), (u'chr', u'Cherokee'),
    (u'chy', u'Cheyenne'), (u'chb', u'Chibcha'), (u'nya', u'Chichewa; Chewa; Nyanja'), (u'zho', u'Chinese'),
    (u'chn', u'Chinook jargon'), (u'chp', u'Chipewyan; Dene Suline'), (u'cho', u'Choctaw'),
    (u'chu', u'Church Slavic; Old Slavonic; Church Slavonic; Old Bulgarian; Old Church Slavonic'),
    (u'chk', u'Chuukese'),
    (u'chv', u'Chuvash'), (u'nwc', u'Classical Newari; Old Newari; Classical Nepal Bhasa'),
    (u'syc', u'Classical Syriac'),
    (u'cop', u'Coptic'), (u'cor', u'Cornish'), (u'cos', u'Corsican'), (u'cre', u'Cree'), (u'mus', u'Creek'),
    (u'crp', u'Creoles and pidgins'), (u'cpe', u'Creoles and pidgins, English based'),
    (u'cpf', u'Creoles and pidgins, French-based'), (u'cpp', u'Creoles and pidgins, Portuguese-based'),
    (u'crh', u'Crimean Tatar; Crimean Turkish'), (u'hrv', u'Croatian'), (u'cus', u'Cushitic languages'),
    (u'ces', u'Czech'),
    (u'dak', u'Dakota'), (u'dan', u'Danish'), (u'dar', u'Dargwa'), (u'del', u'Delaware'), (u'din', u'Dinka'),
    (u'div', u'Divehi; Dhivehi; Maldivian'), (u'doi', u'Dogri'), (u'dgr', u'Dogrib'), (u'dra', u'Dravidian languages'),
    (u'dua', u'Duala'), (u'dum', u'Dutch, Middle (ca. 1050-1350)'), (u'nld', u'Dutch; Flemish'), (u'dyu', u'Dyula'),
    (u'dzo', u'Dzongkha'), (u'frs', u'Eastern Frisian'), (u'efi', u'Efik'), (u'egy', u'Egyptian (Ancient)'),
    (u'eka', u'Ekajuk'), (u'elx', u'Elamite'), (u'enm', u'English, Middle (1100-1500)'),
    (u'ang', u'English, Old (ca. 450-1100)'), (u'myv', u'Erzya'), (u'epo', u'Esperanto'), (u'est', u'Estonian'),
    (u'ewe', u'Ewe'), (u'ewo', u'Ewondo'), (u'fan', u'Fang'), (u'fat', u'Fanti'), (u'fao', u'Faroese'),
    (u'fij', u'Fijian'),
    (u'fil', u'Filipino; Pilipino'), (u'fin', u'Finnish'), (u'fiu', u'Finno-Ugrian languages'), (u'fon', u'Fon'),
    (u'fra', u'French'), (u'frm', u'French, Middle (ca. 1400-1600)'), (u'fro', u'French, Old (842-ca. 1400)'),
    (u'fur', u'Friulian'), (u'ful', u'Fulah'), (u'gaa', u'Ga'), (u'gla', u'Gaelic; Scottish Gaelic'),
    (u'car', u'Galibi Carib'), (u'glg', u'Galician'), (u'lug', u'Ganda'), (u'gay', u'Gayo'), (u'gba', u'Gbaya'),
    (u'gez', u'Geez'), (u'kat', u'Georgian'), (u'deu', u'German'), (u'gmh', u'German, Middle High (ca. 1050-1500)'),
    (u'goh', u'German, Old High (ca. 750-1050)'), (u'gem', u'Germanic languages'), (u'gil', u'Gilbertese'),
    (u'gon', u'Gondi'), (u'gor', u'Gorontalo'), (u'got', u'Gothic'), (u'grb', u'Grebo'),
    (u'grc', u'Greek, Ancient (to 1453)'), (u'ell', u'Greek, Modern (1453-)'), (u'grn', u'Guarani'),
    (u'guj', u'Gujarati'),
    (u'gwi', u"Gwich'in"), (u'hai', u'Haida'), (u'hat', u'Haitian; Haitian Creole'), (u'hau', u'Hausa'),
    (u'haw', u'Hawaiian'), (u'heb', u'Hebrew'), (u'her', u'Herero'), (u'hil', u'Hiligaynon'),
    (u'him', u'Himachali languages; Western Pahari languages'), (u'hin', u'Hindi'), (u'hmo', u'Hiri Motu'),
    (u'hit', u'Hittite'), (u'hmn', u'Hmong; Mong'), (u'hun', u'Hungarian'), (u'hup', u'Hupa'), (u'iba', u'Iban'),
    (u'isl', u'Icelandic'), (u'ido', u'Ido'), (u'ibo', u'Igbo'), (u'ijo', u'Ijo languages'), (u'ilo', u'Iloko'),
    (u'smn', u'Inari Sami'), (u'inc', u'Indic languages'), (u'ine', u'Indo-European languages'),
    (u'ind', u'Indonesian'),
    (u'inh', u'Ingush'), (u'ina', u'Interlingua (International Auxiliary Language Association)'),
    (u'ile', u'Interlingue; Occidental'), (u'iku', u'Inuktitut'), (u'ipk', u'Inupiaq'), (u'ira', u'Iranian languages'),
    (u'gle', u'Irish'), (u'mga', u'Irish, Middle (900-1200)'), (u'sga', u'Irish, Old (to 900)'),
    (u'iro', u'Iroquoian languages'), (u'ita', u'Italian'), (u'jpn', u'Japanese'), (u'jav', u'Javanese'),
    (u'jrb', u'Judeo-Arabic'), (u'jpr', u'Judeo-Persian'), (u'kbd', u'Kabardian'), (u'kab', u'Kabyle'),
    (u'kac', u'Kachin; Jingpho'), (u'kal', u'Kalaallisut; Greenlandic'), (u'xal', u'Kalmyk; Oirat'), (u'kam', u'Kamba'),
    (u'kan', u'Kannada'), (u'kau', u'Kanuri'), (u'kaa', u'Kara-Kalpak'), (u'krc', u'Karachay-Balkar'),
    (u'krl', u'Karelian'), (u'kar', u'Karen languages'), (u'kas', u'Kashmiri'), (u'csb', u'Kashubian'),
    (u'kaw', u'Kawi'),
    (u'kaz', u'Kazakh'), (u'kha', u'Khasi'), (u'khi', u'Khoisan languages'), (u'kho', u'Khotanese;Sakan'),
    (u'kik', u'Kikuyu; Gikuyu'), (u'kmb', u'Kimbundu'), (u'kin', u'Kinyarwanda'), (u'kir', u'Kirghiz; Kyrgyz'),
    (u'tlh', u'Klingon; tlhIngan-Hol'), (u'kom', u'Komi'), (u'kon', u'Kongo'), (u'kok', u'Konkani'),
    (u'kor', u'Korean'),
    (u'kos', u'Kosraean'), (u'kpe', u'Kpelle'), (u'kro', u'Kru languages'), (u'kua', u'Kuanyama; Kwanyama'),
    (u'kum', u'Kumyk'), (u'kur', u'Kurdish'), (u'kru', u'Kurukh'), (u'kut', u'Kutenai'), (u'lad', u'Ladino'),
    (u'lah', u'Lahnda'), (u'lam', u'Lamba'), (u'day', u'Land Dayak languages'), (u'lao', u'Lao'), (u'lat', u'Latin'),
    (u'lav', u'Latvian'), (u'lez', u'Lezghian'), (u'lim', u'Limburgan; Limburger; Limburgish'), (u'lin', u'Lingala'),
    (u'lit', u'Lithuanian'), (u'jbo', u'Lojban'), (u'nds', u'Low German; Low Saxon; German, Low; Saxon, Low'),
    (u'dsb', u'Lower Sorbian'), (u'loz', u'Lozi'), (u'lub', u'Luba-Katanga'), (u'lua', u'Luba-Lulua'),
    (u'lui', u'Luiseno'),
    (u'smj', u'Lule Sami'), (u'lun', u'Lunda'), (u'luo', u'Luo (Kenya and Tanzania)'), (u'lus', u'Lushai'),
    (u'ltz', u'Luxembourgish; Letzeburgesch'), (u'mkd', u'Macedonian'), (u'mad', u'Madurese'), (u'mag', u'Magahi'),
    (u'mai', u'Maithili'), (u'mak', u'Makasar'), (u'mlg', u'Malagasy'), (u'msa', u'Malay'), (u'mal', u'Malayalam'),
    (u'mlt', u'Maltese'), (u'mnc', u'Manchu'), (u'mdr', u'Mandar'), (u'man', u'Mandingo'), (u'mni', u'Manipuri'),
    (u'mno', u'Manobo languages'), (u'glv', u'Manx'), (u'mri', u'Maori'), (u'arn', u'Mapudungun; Mapuche'),
    (u'mar', u'Marathi'), (u'chm', u'Mari'), (u'mah', u'Marshallese'), (u'mwr', u'Marwari'), (u'mas', u'Masai'),
    (u'myn', u'Mayan languages'), (u'men', u'Mende'), (u'mic', u"Mi'kmaq; Micmac"), (u'min', u'Minangkabau'),
    (u'mwl', u'Mirandese'), (u'moh', u'Mohawk'), (u'mdf', u'Moksha'), (u'mol', u'Moldavian; Moldovan'),
    (u'mkh', u'Mon-Khmer languages'), (u'lol', u'Mongo'), (u'mon', u'Mongolian'), (u'mos', u'Mossi'),
    (u'mul', u'Multiple languages'), (u'mun', u'Munda languages'), (u'nqo', u"N'Ko"), (u'nah', u'Nahuatl languages'),
    (u'nau', u'Nauru'), (u'nav', u'Navajo; Navaho'), (u'nde', u'Ndebele, North; North Ndebele'),
    (u'nbl', u'Ndebele, South; South Ndebele'), (u'ndo', u'Ndonga'), (u'nap', u'Neapolitan'),
    (u'new', u'Nepal Bhasa; Newari'), (u'nep', u'Nepali'), (u'nia', u'Nias'), (u'nic', u'Niger-Kordofanian languages'),
    (u'ssa', u'Nilo-Saharan languages'), (u'niu', u'Niuean'), (u'zxx', u'No linguistic content; Not applicable'),
    (u'nog', u'Nogai'), (u'non', u'Norse, Old'), (u'nai', u'North American Indian languages'),
    (u'frr', u'Northern Frisian'), (u'sme', u'Northern Sami'), (u'nor', u'Norwegian'),
    (u'nno', u'Norwegian Nynorsk; Nynorsk, Norwegian'), (u'nub', u'Nubian languages'), (u'nym', u'Nyamwezi'),
    (u'nyn', u'Nyankole'), (u'nyo', u'Nyoro'), (u'nzi', u'Nzima'), (u'oci', u'Occitan (post 1500)'),
    (u'arc', u'Official Aramaic (700-300 BCE); Imperial Aramaic (700-300 BCE)'), (u'oji', u'Ojibwa'),
    (u'ori', u'Oriya'),
    (u'orm', u'Oromo'), (u'osa', u'Osage'), (u'oss', u'Ossetian; Ossetic'), (u'oto', u'Otomian languages'),
    (u'pal', u'Pahlavi'), (u'pau', u'Palauan'), (u'pli', u'Pali'), (u'pam', u'Pampanga; Kapampangan'),
    (u'pag', u'Pangasinan'), (u'pan', u'Panjabi; Punjabi'), (u'pap', u'Papiamento'), (u'paa', u'Papuan languages'),
    (u'nso', u'Pedi; Sepedi; Northern Sotho'), (u'fas', u'Persian'), (u'peo', u'Persian, Old (ca. 600-400 B.C.)'),
    (u'phi', u'Philippine languages'), (u'phn', u'Phoenician'), (u'pon', u'Pohnpeian'), (u'pol', u'Polish'),
    (u'por', u'Portuguese'), (u'pra', u'Prakrit languages'),
    (u'pro', u'Proven\xe7al, Old (to 1500); Occitan, Old (to 1500)'), (u'pus', u'Pushto; Pashto'), (u'que', u'Quechua'),
    (u'raj', u'Rajasthani'), (u'rap', u'Rapanui'), (u'rar', u'Rarotongan; Cook Islands Maori'),
    (u'qaa-qtz', u'Reserved for local use'), (u'roa', u'Romance languages'), (u'ron', u'Romanian'),
    (u'roh', u'Romansh'),
    (u'rom', u'Romany'), (u'run', u'Rundi'), (u'rus', u'Russian'), (u'sal', u'Salishan languages'),
    (u'sam', u'Samaritan Aramaic'), (u'smi', u'Sami languages'), (u'smo', u'Samoan'), (u'sad', u'Sandawe'),
    (u'sag', u'Sango'), (u'san', u'Sanskrit'), (u'sat', u'Santali'), (u'srd', u'Sardinian'), (u'sas', u'Sasak'),
    (u'sco', u'Scots'), (u'sel', u'Selkup'), (u'sem', u'Semitic languages'), (u'srp', u'Serbian'), (u'srr', u'Serer'),
    (u'shn', u'Shan'), (u'sna', u'Shona'), (u'iii', u'Sichuan Yi; Nuosu'), (u'scn', u'Sicilian'), (u'sid', u'Sidamo'),
    (u'sgn', u'Sign Languages'), (u'bla', u'Siksika'), (u'snd', u'Sindhi'), (u'sin', u'Sinhala; Sinhalese'),
    (u'sit', u'Sino-Tibetan languages'), (u'sio', u'Siouan languages'), (u'sms', u'Skolt Sami'),
    (u'den', u'Slave (Athapascan)'), (u'sla', u'Slavic languages'), (u'slk', u'Slovak'), (u'slv', u'Slovenian'),
    (u'sog', u'Sogdian'), (u'som', u'Somali'), (u'son', u'Songhai languages'), (u'snk', u'Soninke'),
    (u'wen', u'Sorbian languages'), (u'sot', u'Sotho, Southern'), (u'sai', u'South American Indian languages'),
    (u'alt', u'Southern Altai'), (u'sma', u'Southern Sami'), (u'spa', u'Spanish; Castilian'), (u'srn', u'Sranan Tongo'),
    (u'zgh', u'Standard Moroccan Tamazight'), (u'suk', u'Sukuma'), (u'sux', u'Sumerian'), (u'sun', u'Sundanese'),
    (u'sus', u'Susu'), (u'swa', u'Swahili'), (u'ssw', u'Swati'), (u'swe', u'Swedish'),
    (u'gsw', u'Swiss German; Alemannic; Alsatian'), (u'syr', u'Syriac'), (u'tgl', u'Tagalog'), (u'tah', u'Tahitian'),
    (u'tai', u'Tai languages'), (u'tgk', u'Tajik'), (u'tmh', u'Tamashek'), (u'tam', u'Tamil'), (u'tat', u'Tatar'),
    (u'tel', u'Telugu'), (u'ter', u'Tereno'), (u'tet', u'Tetum'), (u'tha', u'Thai'), (u'bod', u'Tibetan'),
    (u'tig', u'Tigre'), (u'tir', u'Tigrinya'), (u'tem', u'Timne'), (u'tiv', u'Tiv'), (u'tli', u'Tlingit'),
    (u'tpi', u'Tok Pisin'), (u'tkl', u'Tokelau'), (u'tog', u'Tonga (Nyasa)'), (u'ton', u'Tonga (Tonga Islands)'),
    (u'tsi', u'Tsimshian'), (u'tso', u'Tsonga'), (u'tsn', u'Tswana'), (u'tum', u'Tumbuka'), (u'tup', u'Tupi languages'),
    (u'tur', u'Turkish'), (u'ota', u'Turkish, Ottoman (1500-1928)'), (u'tuk', u'Turkmen'), (u'tvl', u'Tuvalu'),
    (u'tyv', u'Tuvinian'), (u'twi', u'Twi'), (u'udm', u'Udmurt'), (u'uga', u'Ugaritic'), (u'uig', u'Uighur; Uyghur'),
    (u'ukr', u'Ukrainian'), (u'umb', u'Umbundu'), (u'mis', u'Uncoded languages'), (u'und', u'Undetermined'),
    (u'hsb', u'Upper Sorbian'), (u'urd', u'Urdu'), (u'uzb', u'Uzbek'), (u'vai', u'Vai'), (u'ven', u'Venda'),
    (u'vie', u'Vietnamese'), (u'vol', u'Volap\xfck'), (u'vot', u'Votic'), (u'wak', u'Wakashan languages'),
    (u'wln', u'Walloon'), (u'war', u'Waray'), (u'was', u'Washo'), (u'cym', u'Welsh'), (u'fry', u'Western Frisian'),
    (u'wal', u'Wolaitta; Wolaytta'), (u'wol', u'Wolof'), (u'xho', u'Xhosa'), (u'sah', u'Yakut'), (u'yao', u'Yao'),
    (u'yap', u'Yapese'), (u'yid', u'Yiddish'), (u'yor', u'Yoruba'), (u'ypk', u'Yupik languages'),
    (u'znd', u'Zande languages'), (u'zap', u'Zapotec'), (u'zza', u'Zaza; Dimili; Dimli; Kirdki; Kirmanjki; Zazaki'),
    (u'zen', u'Zenaga'), (u'zha', u'Zhuang; Chuang'), (u'zul', u'Zulu'), (u'zun', u'Zuni'))

STAGE_UNSUBMITTED = 'Unsubmitted'
STAGE_UNASSIGNED = 'Unassigned'
STAGE_ASSIGNED = 'Assigned'
STAGE_UNDER_REVIEW = 'Under Review'
STAGE_UNDER_REVISION = 'Under Revision'
STAGE_REJECTED = 'Rejected'
STAGE_ACCEPTED = 'Accepted'
STAGE_EDITOR_COPYEDITING = 'Editor Copyediting'
STAGE_AUTHOR_COPYEDITING = 'Author Copyediting'
STAGE_FINAL_COPYEDITING = 'Final Copyediting'
STAGE_TYPESETTING = 'Typesetting'
STAGE_PROOFING = 'Proofing'
STAGE_READY_FOR_PUBLICATION = 'pre_publication'
STAGE_PUBLISHED = 'Published'
STAGE_PREPRINT_REVIEW = 'preprint_review'
STAGE_PREPRINT_PUBLISHED = 'preprint_published'

REVIEW_STAGES = {
    STAGE_ASSIGNED,
    STAGE_UNDER_REVIEW,
    STAGE_UNDER_REVISION
}

COPYEDITING_STAGES = {
    STAGE_EDITOR_COPYEDITING,
    STAGE_AUTHOR_COPYEDITING,
    STAGE_FINAL_COPYEDITING,
}

PREPRINT_STAGES = {
    STAGE_PREPRINT_REVIEW,
    STAGE_PREPRINT_PUBLISHED
}

STAGE_CHOICES = [
    (STAGE_UNSUBMITTED, 'Unsubmitted'),
    (STAGE_UNASSIGNED, 'Unassigned'),
    (STAGE_ASSIGNED, 'Assigned'),
    (STAGE_UNDER_REVIEW, 'Under Review'),
    (STAGE_UNDER_REVISION, 'Under Revision'),
    (STAGE_REJECTED, 'Rejected'),
    (STAGE_ACCEPTED, 'Accepted'),
    (STAGE_EDITOR_COPYEDITING, 'Editor Copyediting'),
    (STAGE_AUTHOR_COPYEDITING, 'Author Copyediting'),
    (STAGE_FINAL_COPYEDITING, 'Final Copyediting'),
    (STAGE_TYPESETTING, 'Typesetting'),
    (STAGE_PROOFING, 'Proofing'),
    (STAGE_READY_FOR_PUBLICATION, 'Pre Publication'),
    (STAGE_PUBLISHED, 'Published'),
    (STAGE_PREPRINT_REVIEW, 'Preprint Review'),
    (STAGE_PREPRINT_PUBLISHED, 'Preprint Published')
]


class ArticleStageLog(models.Model):
    article = models.ForeignKey('Article')
    stage_from = models.CharField(max_length=200, blank=False, null=False)
    stage_to = models.CharField(max_length=200, blank=False, null=False)
    date_time = models.DateTimeField(default=timezone.now)

    class Meta:
        ordering = ('-date_time',)

    def __str__(self):
        return "Article {article_pk} from {stage_from} to {stage_to} at {date_time}".format(article_pk=self.article.pk,
                                                                                            stage_from=self.stage_from,
                                                                                            stage_to=self.stage_to,
                                                                                            date_time=self.date_time)


class PublisherNote(models.Model):
    text = models.TextField(max_length=4000, blank=False, null=False)
    sequence = models.PositiveIntegerField(default=999)
    creator = models.ForeignKey('core.Account', default=None)
    date_time = models.DateTimeField(auto_now_add=True)

    class Meta:
        ordering = ('sequence',)

    def __str__(self):
        return "{0}: {1}".format(self.creator.full_name(), self.date_time)


class Keyword(models.Model):
    word = models.CharField(max_length=200)

    def __str__(self):
        return self.word


class AllArticleManager(models.Manager):
    use_for_related_fields = True

    def get_queryset(self):
        return super(AllArticleManager, self).get_queryset().all()


class ArticleManager(models.Manager):
    def get_queryset(self):
        return super(ArticleManager, self).get_queryset().filter(is_preprint=False)


class PreprintManager(models.Manager):
    def get_queryset(self):
        return super(PreprintManager, self).get_queryset().filter(is_preprint=True)


class Article(models.Model):
    journal = models.ForeignKey('journal.Journal', blank=True, null=True)
    # Metadata
    owner = models.ForeignKey('core.Account', null=True, on_delete=models.SET_NULL)
    title = models.CharField(max_length=300, help_text=_('Your article title'))
    subtitle = models.CharField(max_length=300, blank=True, null=True,
                                help_text=_('Subtitle of the article display format; Title: Subtitle'))
    abstract = models.TextField(blank=True, null=True)
    non_specialist_summary = models.TextField(blank=True, null=True, help_text='A summary of the article for'
                                                                               ' non specialists.')
    keywords = models.ManyToManyField(Keyword, blank=True, null=True)
    language = models.CharField(max_length=200, blank=True, null=True, choices=LANGUAGE_CHOICES,
                                help_text=_('The primary language of the article'))
    section = models.ForeignKey('Section', blank=True, null=True, on_delete=models.SET_NULL)
    license = models.ForeignKey('Licence', blank=True, null=True, on_delete=models.SET_NULL)
    publisher_notes = models.ManyToManyField('PublisherNote', blank=True, null=True, related_name='publisher_notes')

    # Remote: a flag that specifies that this article is actually a _link_ to a remote instance
    # this is useful for overlay journals. The ToC display of an issue uses this flag to link to a DOI rather
    # than an internal URL
    is_remote = models.BooleanField(default=False, verbose_name="Remote article",
                                    help_text="Check if this article is remote")
    remote_url = models.URLField(blank=True, null=True, help_text="If the article is remote, its URL should be added.")

    # Author
    authors = models.ManyToManyField('core.Account', blank=True, null=True, related_name='authors')
    correspondence_author = models.ForeignKey('core.Account', related_name='correspondence_author', blank=True,
                                              null=True, on_delete=models.SET_NULL)

    competing_interests_bool = models.BooleanField(default=False)
    competing_interests = models.TextField(blank=True, null=True, help_text="If you have any competing or conflict"
                                                                            "of insterests in the publication of this "
                                                                            "article please state them here.")

    # Files
    manuscript_files = models.ManyToManyField('core.File', null=True, blank=True, related_name='manuscript_files')
    data_figure_files = models.ManyToManyField('core.File', null=True, blank=True, related_name='data_figure_files')
    supplementary_files = models.ManyToManyField('core.SupplementaryFile', null=True, blank=True, related_name='supp')

    # Galley
    render_galley = models.ForeignKey('core.Galley', related_name='render_galley', blank=True, null=True,
                                      on_delete=models.SET_NULL)

    # Dates
    date_started = models.DateTimeField(auto_now_add=True)

    date_accepted = models.DateTimeField(blank=True, null=True)
    date_declined = models.DateTimeField(blank=True, null=True)
    date_submitted = models.DateTimeField(blank=True, null=True)
    date_published = models.DateTimeField(blank=True, null=True)
    date_updated = models.DateTimeField(blank=True, null=True)
    current_step = models.IntegerField(default=1)

    # Pages
    page_numbers = models.CharField(max_length=20, blank=True, null=True)

    # Stage
    stage = models.CharField(max_length=200, blank=False, null=False, default='Unsubmitted', choices=STAGE_CHOICES)

    # Agreements
    publication_fees = models.BooleanField(default=False)
    submission_requirements = models.BooleanField(default=False)
    copyright_notice = models.BooleanField(default=False)
    comments_editor = models.TextField(blank=True, null=True, verbose_name="Comments to the Editor",
                                       help_text="Add any comments you'd like the editor to consider here.")

    # an image of recommended size: 750 x 324
    large_image_file = models.ForeignKey('core.File', null=True, blank=True, related_name='image_file',
                                         on_delete=models.SET_NULL)
    exclude_from_slider = models.BooleanField(default=False)

    thumbnail_image_file = models.ForeignKey('core.File', null=True, blank=True, related_name='thumbnail_file',
                                             on_delete=models.SET_NULL)

    # Whether or not we should display that this article has been "peer reviewed"
    peer_reviewed = models.BooleanField(default=True)

    # Whether or not this article was imported ie. not processed by this platform
    is_import = models.BooleanField(default=False)

    metric_stats = None

    # Agreement, this field records the submission checklist that was present when this article was submitted.
    article_agreement = models.TextField(default='')

    # iThenticate ID
    ithenticate_id = models.TextField(blank=True, null=True)
    ithenticate_score = models.IntegerField(blank=True, null=True)

    # Primary issue, allows the Editor to set the Submission's primary Issue
    primary_issue = models.ForeignKey('journal.Issue', blank=True, null=True, on_delete=models.SET_NULL)

    # Meta
    meta_image = models.ImageField(blank=True, null=True, upload_to=article_media_upload, storage=fs)

    is_preprint = models.BooleanField(default=False)
    preprint_decision_notification = models.BooleanField(default=False)
    preprint_journal_article = models.ForeignKey('submission.Article', blank=True, null=True)

    allarticles = AllArticleManager()
    objects = ArticleManager()
    preprints = PreprintManager()

    class Meta:
        ordering = ('-date_published', 'title')

    @property
    def metrics(self):
        # only do the metric calculation once per template call
        if not self.metric_stats:
            self.metric_stats = ArticleMetrics(self)
        return self.metric_stats

    @property
    def has_galley(self):
        return self.galley_set.all().exists()

    def journal_sections(self):
        return ((section.id, section.name) for section in self.journal.section_set.all())

    @property
    def carousel_subtitle(self):
        carousel_text = ""

        idx = 0

        for author in self.frozenauthor_set.all():
            if idx > 0:
                idx = 1
                carousel_text += ', '

            if author.institution != '':
                carousel_text += author.full_name() + " ({0})".format(author.institution)
            else:
                carousel_text += author.full_name()

            idx = 1

        return carousel_text

    @property
    def carousel_title(self):
        return self.title

    @property
    def carousel_image_resolver(self):
        return 'article_file_download'

    @property
    def pdfs(self):
        ret = self.galley_set.filter(type="pdf")
        return ret

    @property
    def get_render_galley(self):
        if self.render_galley:
            return self.render_galley

        ret = self.galley_set.filter(file__mime_type="application/xml").order_by(
            "sequence")

        if len(ret) > 0:
            return ret[0]
        else:
            return None

    @property
    def xml_galleys(self):
        ret = self.galley_set.filter(file__mime_type="application/xml").order_by(
            "sequence")

        return ret

    def all_galley_file_pks(self):
        """Returns all Galley and related file pks"""
        file_list = list()

        for galley in self.galley_set.all():
            file_list.append(galley.file.pk)

            if galley.css_file:
                file_list.append(galley.css_file.pk)

            for file in galley.images.all():
                file_list.append(file.pk)

        return file_list

    @property
    def has_all_supplements(self):

        for xml_file in self.xml_galleys:
            xml_file_contents = xml_file.get_file(self)

            souped_xml = BeautifulSoup(xml_file_contents, 'lxml')

            elements = {
                'img': 'src',
                'graphic': 'xlink:href'
            }

            from core import models as core_models

            # iterate over all found elements
            for element, attribute in elements.items():
                images = souped_xml.findAll(element)

                # iterate over all found elements of each type in the elements dictionary
                for idx, val in enumerate(images):
                    # attempt to pull a URL from the specified attribute
                    url = val.get(attribute, None)

                    if not url:
                        return False

                    try:
                        named_files = self.data_figure_files.filter(original_filename=url).first()

                        if not named_files:
                            return False

                    except core_models.File.DoesNotExist:
                        return False

        return True

    @property
    @cache(300)
    def identifier(self):
        from identifiers import models as identifier_models
        try:
            type_to_fetch = "doi"
            return identifier_models.Identifier.objects.filter(id_type=type_to_fetch, article=self)[0]
        except BaseException:
            new_id = identifier_models.Identifier(id_type="id", identifier=self.id, article=self)
            return new_id

    def get_identifier(self, identifier_type, object=False):
        from identifiers import models as identifier_models
        try:
            try:
                doi = identifier_models.Identifier.objects.get(id_type=identifier_type, article=self)
            except identifier_models.Identifier.MultipleObjectsReturned:
                doi = identifier_models.Identifier.objects.filter(id_type=identifier_type, article=self)[0]
            if not object:
                return doi.identifier
            else:
                return doi
        except identifier_models.Identifier.DoesNotExist:
            return None

    def get_doi(self):
        return self.get_identifier('doi')

    def get_pubid(self):
        return self.get_identifier('pubid')

    def is_accepted(self):
        # return true for all stages after accepted
        return self.stage == "Published" or self.stage == "Accepted" or self.stage == "Editor Copyediting"\
            or self.stage == "Author Copyediting" or self.stage == "Final Copyediting"\
            or self.stage == "Typesetting" or self.stage == "Proofing"

    def __str__(self):
        return u'%s - %s' % (self.pk, self.title)

    @staticmethod
    @cache(300)
    def get_article(journal, identifier_type, identifier):
        from identifiers import models as identifier_models
        try:
            article = None
            # resolve an article from an identifier type and an identifier
            if identifier_type.lower() == 'id':
                # this is the hardcoded fallback type: using built-in id
                article = Article.allarticles.filter(id=identifier, journal=journal)[0]
            else:
                # this looks up an article by an ID type and an identifier string
                article = identifier_models.Identifier.objects.filter(
                    id_type=identifier_type, identifier=identifier)[0].article

                if article.is_published:
                    # check that the retrieved article is listed in an issue TOC for the current journal
                    article_journals = [issue.journal for issue in article.issues.all()]

                    if journal not in article_journals:
                        return None
                elif not article.journal == journal:
                    return None

            return article
        except BaseException:            # no article found
            # TODO: handle better and log
            return None

    @staticmethod
    def get_press_article(press, identifier_type, identifier):
        from identifiers import models as identifier_models
        try:
            article = None
            # resolve an article from an identifier type and an identifier
            if identifier_type.lower() == 'id':
                # this is the hardcoded fallback type: using built-in id
                article = Article.allarticles.filter(id=identifier)[0]
            else:
                # this looks up an article by an ID type and an identifier string
                article = identifier_models.Identifier.objects.filter(
                    id_type=identifier_type, identifier=identifier)[0].article

            return article
        except BaseException:            # no article found
            # TODO: handle better and log
            return None

    @property
    @cache(600)
    def url(self):
        return self.journal.site_url(path=self.local_url)

    @property
    def local_url(self):
        identifier = self.identifier

        url = reverse('article_view',
                      kwargs={'identifier_type': identifier.id_type, 'identifier': identifier.identifier})

        return url

    @property
    def pdf_url(self):
        from utils import setting_handler
        pdfs = self.pdfs
        path = reverse('article_download_galley', kwargs={
            'article_id': self.pk,
            'galley_id': pdfs[0].pk
        })
        return journal.site_url(path=path)

    def get_remote_url(self, request):
        parsed_uri = urlparse('http' + ('', 's')[request.is_secure()] + '://' + request.META['HTTP_HOST'])
        domain = '{uri.scheme}://{uri.netloc}'.format(uri=parsed_uri)
        url = domain + self.local_url

        return url

    def step_to_url(self):
        if self.current_step == 1:
            return reverse('submit_info', kwargs={'article_id': self.id})
        elif self.current_step == 2:
            return reverse('submit_authors', kwargs={'article_id': self.id})
        elif self.current_step == 3:
            return reverse('submit_files', kwargs={'article_id': self.id})
        elif self.current_step == 4:
            return reverse('submit_review', kwargs={'article_id': self.id})
        else:
            return None

    def step_name(self):
        if self.current_step == 1:
            return 'Article Information'
        elif self.current_step == 2:
            return 'Article Authors'
        elif self.current_step == 3:
            return 'Article Files'
        elif self.current_step == 4:
            return 'Review Article Submission'
        elif self.current_step == 5:
            return 'Submission Complete'

    def save(self, *args, **kwargs):
        if self.pk is not None:
            current_object = Article.allarticles.get(pk=self.pk)
            if current_object.stage != self.stage:
                ArticleStageLog.objects.create(article=self, stage_from=current_object.stage,
                                               stage_to=self.stage)
        super(Article, self).save(*args, **kwargs)

    def folder_path(self):
        return os.path.join(settings.BASE_DIR, 'files', 'articles', self.pk)

    def production_managers(self):
        return [assignment.production_manager for assignment in self.productionassignment_set.all()]

    def editor_list(self):
        return [assignment.editor for assignment in self.editorassignment_set.all()]

    def editors(self):
        return [{'editor': assignment.editor, 'editor_type': assignment.editor_type, 'assignment': assignment} for
                assignment in self.editorassignment_set.all()]

    def section_editors(self, emails=False):
        editors = [assignment.editor for assignment in self.editorassignment_set.filter(editor_type='section-editor')]

        if emails:
            return set([editor.email for editor in editors])

        else:
            return editors

    def editor_emails(self):
        return [assignment.editor.email for assignment in self.editorassignment_set.all()]

    def contact_emails(self):
        emails = [author.email for author in self.authors.all()]
        emails.append(self.owner.email)
        return set(emails)

    def peer_reviewers(self, emails=False):
        reviewers = [assignment.reviewer for assignment in self.reviewassignment_set.all()]

        if emails:
            return set([reviewer.email for reviewer in reviewers])

        return set(reviewers)

    def issues_list(self):
        from journal import models as journal_models
        return journal_models.Issue.objects.filter(journal=self.journal, articles__in=[self])

    @cache(7200)
    def altmetrics(self):
        alm = self.altmetric_set.all()
        return {
            'twitter': alm.filter(source='twitter'),
            'wikipedia': alm.filter(source='wikipedia'),
            'reddit': alm.filter(source='reddit'),
            'hypothesis': alm.filter(source='hypothesis'),
            'wordpress': alm.filter(source='wordpress.com'),
            'crossref': alm.filter(source='crossref'),
        }

    @property
    @cache(300)
    def issue(self):
        """
        Yields the first issue in the current journal that contains this article.
        :return: an issue object or None
        """
        if self.primary_issue:
            return self.primary_issue

        issues = self.issues_list()

        if issues:
            issues = issues[0]
        else:
            return None

        return issues

    def author_list(self):
        if self.is_accepted():
            return ", ".join([author.full_name() for author in self.frozen_authors()])
        else:
            return ", ".join([author.full_name() for author in self.authors.all()])

    def can_edit(self, user):
        # returns True if a user can edit an article
        # editing is always allowed when a user is staff
        # otherwise, the user must own the article and it must not have already been published

        if user.is_staff:
            return True
        elif user in self.section_editors():
            return True
        elif not user.is_anonymous() and user.is_editor(request=None, journal=self.journal):
            return True
        else:
            if self.owner != user:
                return False

            if self.stage == STAGE_PUBLISHED or self.stage == STAGE_REJECTED:
                return False

            return True

    def current_review_round(self):
        try:
            return self.reviewround_set.all().order_by('-round_number')[0].round_number
        except IndexError:
            return 1

    def current_review_round_object(self):
        try:
            return self.reviewround_set.all().order_by('-round_number')[0]
        except IndexError:
            return None

    @property
    def active_reviews(self):
        return self.reviewassignment_set.filter(is_complete=False, date_declined__isnull=True)

    @property
    def completed_reviews(self):
        return self.reviewassignment_set.filter(is_complete=True, date_declined__isnull=True)

    @property
    def completed_reviews_with_decision(self):
        return self.reviewassignment_set.filter(is_complete=True,
                                                date_declined__isnull=True,
                                                review_round=self.current_review_round_object()
                                                ).exclude(decision='withdrawn')

    def active_review_request_for_user(self, user):
        try:
            return self.reviewassignment_set.filter(is_complete=False, date_declined__isnull=True,
                                                    reviewer=user).first()
        except review_models.ReviewAssignment.DoesNotExist:
            return None

    def accept_article(self, stage=None):
        self.date_accepted = timezone.now()
        self.date_declined = None
        if stage:
            self.stage = stage
        else:
            self.stage = STAGE_ACCEPTED
        self.save()

        if self.journal.use_crossref:
            id = id_logic.generate_crossref_doi_with_pattern(self)
            id.register()

    def decline_article(self):
        self.date_declined = timezone.now()
        self.date_accepted = None
        self.stage = STAGE_REJECTED
        self.save()

    def accept_preprint(self, date, time):
        self.date_accepted = timezone.now()
        self.date_declined = None
        self.stage = STAGE_PREPRINT_PUBLISHED
        self.date_published = dateparser.parse('{date} {time}'.format(date=date, time=time))
        self.save()

    def user_is_author(self, user):
        if user in self.authors.all():
            return True
        else:
            return False

    def has_manuscript_file(self):
        if self.manuscript_files.all():
            return True
        else:
            return False

    def is_under_revision(self):
        if self.revisionrequest_set.filter(date_completed__isnull=True):
            return True
        else:
            return False

    def get_next_galley_sequence(self):
        galley_sequences = [galley.sequence for galley in self.galley_set.all()]
        return len(galley_sequences) + 1

    @property
    def is_published(self):
        if (self.stage == STAGE_PUBLISHED or self.stage == STAGE_PREPRINT_PUBLISHED) and \
                self.date_published and self.date_published < timezone.now():
            return True
        else:
            return False

    def snapshot_authors(self, article):
        for author in self.authors.all():
            author.snapshot_self(article)

    def frozen_authors(self):
        return FrozenAuthor.objects.filter(article=self)

    def editor_override(self, editor):
        check = review_models.EditorOverride.objects.filter(article=self, editor=editor)

        if check:
            return True
        else:
            return False

    def active_revision_requests(self):
        return self.revisionrequest_set.filter(date_completed__isnull=True)

    def active_author_copyedits(self):
        author_copyedits = []

        for assignment in self.copyeditassignment_set.all():
            for review in assignment.active_author_reviews():
                author_copyedits.append(review)

        return author_copyedits

    @property
    def current_stage_url(self):

        kwargs = {'article_id': self.pk}

        if self.stage == STAGE_UNASSIGNED:
            return reverse('review_unassigned_article', kwargs=kwargs)
        elif self.stage in REVIEW_STAGES:
            return reverse('review_in_review', kwargs=kwargs)
        elif self.stage in COPYEDITING_STAGES:
            return reverse('article_copyediting', kwargs=kwargs)
        elif self.stage == STAGE_TYPESETTING:
            return reverse('production_article', kwargs=kwargs)
        elif self.stage == STAGE_PROOFING:
            return reverse('proofing_article', kwargs=kwargs)
        elif self.stage == STAGE_READY_FOR_PUBLICATION:
            return reverse('publish_article', kwargs=kwargs)

    def get_meta_image_path(self):
        if self.meta_image and self.meta_image.url:
            return self.meta_image.url
        elif self.large_image_file and self.large_image_file.id:
            return reverse('article_file_download', kwargs={'identifier_type': 'id',
                                                            'identifier': self.pk,
                                                            'file_id': self.large_image_file.pk})
        elif self.thumbnail_image_file and self.thumbnail_image_file.id:
            return reverse('article_file_download', kwargs={'identifier_type': 'id',
                                                            'identifier': self.pk,
                                                            'file_id': self.thumbnail_image_file.pk})
        elif self.journal.default_large_image:
            return self.journal.default_large_image.url
        else:
            return ''

    def unlink_meta_file(self):
        path = os.path.join(self.meta_image.storage.base_location, self.meta_image.name)
        if os.path.isfile(path):
            os.unlink(path)

    def next_author_sort(self):
        current_orders = [order.order for order in ArticleAuthorOrder.objects.filter(article=self)]
        if not current_orders:
            return 0
        else:
            return max(current_orders) + 1

    def next_preprint_version(self):
        versions = [version.version for version in preprint_models.PreprintVersion.objects.filter(preprint=self)]
        if not versions:
            return 1
        else:
            return max(versions) + 1

    def subject_editors(self):
        editors = list()
        subjects = self.subject_set.all().prefetch_related('editors')

        for subject in subjects:
            for editor in subject.editors.all():
                editors.append(editor)

        return set(editors)

    def set_preprint_subject(self, subject):
        for preprint_subject in self.subject_set.all():
            preprint_subject.preprints.remove(self)

        subject.preprints.add(self)

    def get_subject_area(self):
        subjects = self.subject_set.all()

        if subjects:
            return subjects[0]
        else:
            return None

    @cache(600)
    def workflow_stages(self):
        from core import models as core_models
        return core_models.WorkflowLog.objects.filter(article=self)

    @cache(600)
    def render_sample_doi(self):
        return id_logic.render_doi_from_pattern(self)

    def close_core_workflow_objects(self):
        from review import models as review_models
        from copyediting import models as copyedit_models
        from production import models as prod_models
        from proofing import models as proof_models

        review_models.ReviewAssignment.objects.filter(article=self).update(date_complete=timezone.now(),
                                                                           is_complete=True)

        copyedit_models.CopyeditAssignment.objects.filter(article=self).update(copyeditor_completed=timezone.now(),
                                                                               copyedit_acknowledged=True,
                                                                               copyedit_accepted=timezone.now(),
                                                                               date_decided=timezone.now(),
                                                                               decision='cancelled')
        copyedit_models.AuthorReview.objects.filter(assignment__article=self).update(date_decided=timezone.now())

        prod_models.ProductionAssignment.objects.filter(article=self).update(closed=timezone.now())
        prod_models.TypesetTask.objects.filter(assignment__article=self).update(completed=timezone.now())

        proof_models.ProofingAssignment.objects.filter(article=self).update(completed=timezone.now())
        proof_models.ProofingTask.objects.filter(round__assignment__article=self).update(cancelled=True)
        proof_models.TypesetterProofingTask.objects.filter(proofing_task__round__assignment__article=self).update(
            cancelled=True
        )


class FrozenAuthor(models.Model):
    article = models.ForeignKey('submission.Article', blank=True, null=True)
    author = models.ForeignKey('core.Account', blank=True, null=True)

    first_name = models.CharField(max_length=300, null=True, blank=True)
    middle_name = models.CharField(max_length=300, null=True, blank=True)
    last_name = models.CharField(max_length=300, null=True, blank=True)

    institution = models.CharField(max_length=1000)
    department = models.CharField(max_length=300, null=True, blank=True)
    country = models.ForeignKey('core.Country', null=True, blank=True)

    order = models.PositiveIntegerField(default=1)

    class Meta:
        ordering = ('order',)

    def __str__(self):
        return self.full_name()

    def full_name(self):
        if self.middle_name:
            return u"%s %s %s" % (self.first_name, self.middle_name, self.last_name)
        else:
            return u"%s %s" % (self.first_name, self.last_name)

    def citation_name(self):
        first_initial, middle_initial = '', ''

        if self.middle_name:
            middle_initial = ' {0}.'.format(self.middle_name[:1])
        if self.first_name:
            first_initial = '{0}.'.format(self.first_name[:1])

        return '{last} {first}{middle}'.format(last=self.last_name, first=first_initial, middle=middle_initial)

    def given_names(self):
        if self.middle_name:
            return '{first_name} {middle_name}'.format(first_name=self.first_name, middle_name=self.middle_name)
        else:
            return self.first_name

    def affiliation(self):
        if self.department:
            return '{inst} {dept}'.format(inst=self.institution, dept=self.department)
        else:
            return self.institution


class Section(TranslatableModel):
    journal = models.ForeignKey('journal.Journal')
    number_of_reviewers = models.IntegerField(default=2)

    editors = models.ManyToManyField('core.Account')
    section_editors = models.ManyToManyField('core.Account', related_name='section_editors')

    is_filterable = models.BooleanField(default=True)
    public_submissions = models.BooleanField(default=True)
    indexing = models.BooleanField(default=True)
    sequence = models.PositiveIntegerField(default=0)

    translations = TranslatedFields(
        name=models.CharField(max_length=200),
        plural=models.CharField(max_length=200, null=True, blank=True)
    )

    class Meta:
        ordering = ('sequence',)

    def __str__(self):
        return self.name

    def published_articles(self):
        return Article.objects.filter(section=self, stage=STAGE_PUBLISHED)

    def editor_emails(self):
        return [editor.email for editor in self.editors.all()]

    def section_editor_emails(self):
        return [editor.email for editor in self.section_editors.all()]

    def all_editor_emails(self):
        return [editor.email for editor in self.section_editors.all() + self.editors.all()]

    def issue_display(self):
        if self.lazy_translation_getter('plural', str(self.pk)):
            return self.lazy_translation_getter('plural', str(self.pk))
        else:
            return self.lazy_translation_getter('name', str(self.pk))


class Licence(models.Model):
    journal = models.ForeignKey('journal.Journal', null=True, blank=True, on_delete=models.SET_NULL)
    press = models.ForeignKey('press.Press', null=True, blank=True, on_delete=models.SET_NULL)

    name = models.CharField(max_length=300)
    short_name = models.CharField(max_length=15)
    url = models.URLField(max_length=1000)
    text = models.TextField(null=True, blank=True)
    order = models.PositiveIntegerField(default=0)

    available_for_submission = models.BooleanField(default=True)

    class Meta:
        ordering = ('order', 'name')

    def __str__(self):
        return '{short_name}'.format(short_name=self.short_name)

    def object(self):
        if not self.journal:
            return self.press

        return self.journal


class Note(models.Model):
    article = models.ForeignKey(Article)
    creator = models.ForeignKey('core.Account')
    text = models.TextField()
    date_time = models.DateTimeField(auto_now_add=True)

    class Meta:
        ordering = ('-date_time',)


def field_kind_choices():
    return (
        ('text', 'Text Field'),
        ('textarea', 'Text Area'),
        ('check', 'Check Box'),
        ('select', 'Select'),
        ('email', 'Email'),
        ('date', 'Date'),
    )


def width_choices():
    return (
        ('third', 'Third'),
        ('half', 'Half'),
        ('full,', 'Full'),
    )


class Field(models.Model):
    journal = models.ForeignKey('journal.Journal', blank=True, null=True)
    press = models.ForeignKey('press.Press', blank=True, null=True)
    name = models.CharField(max_length=200)
    kind = models.CharField(max_length=50, choices=field_kind_choices())
    width = models.CharField(max_length=50, choices=width_choices(), default='full')
    choices = models.CharField(max_length=1000, null=True, blank=True,
                               help_text='Separate choices with the bar | character.')
    required = models.BooleanField(default=True)
    order = models.IntegerField()
    help_text = models.TextField()

    class Meta:
        ordering = ('order', 'name')

    def __str__(self):
        return "Field: {0} ({1})".format(self.name, self.kind)

    @property
    def object(self):
        if not self.journal:
            return self.press

        return self.journal


class FieldAnswer(models.Model):
    field = models.ForeignKey(Field, null=True, blank=True, on_delete=models.SET_NULL)
    article = models.ForeignKey(Article)
    answer = models.TextField()


class ArticleAuthorOrder(models.Model):
    article = models.ForeignKey(Article)
    author = models.ForeignKey('core.Account')
    order = models.PositiveIntegerField(default=0)

    class Meta:
        ordering = ('order',)


class SubmissionConfiguration(models.Model):
    journal = models.OneToOneField('journal.Journal')

    publication_fees = models.BooleanField(default=True)
    submission_check = models.BooleanField(default=True)
    copyright_notice = models.BooleanField(default=True)
    competing_interests = models.BooleanField(default=True)
    comments_to_the_editor = models.BooleanField(default=True)

    subtitle = models.BooleanField(default=True)
    abstract = models.BooleanField(default=True)
    language = models.BooleanField(default=True)
    license = models.BooleanField(default=True)
    keywords = models.BooleanField(default=True)
    section = models.BooleanField(default=True)

    figures_data = models.BooleanField(default=True, verbose_name=_('Figures and Data Files'))

    default_license = models.ForeignKey(Licence, null=True,
                                        help_text=_('The default license applied when no option is presented'))
    default_language = models.CharField(max_length=200, null=True, choices=LANGUAGE_CHOICES,
                                        help_text=_('The default language of articles when lang is hidden'))
    default_section = models.ForeignKey(Section, null=True,
                                        help_text=_('The default section of articles when no option is presented'))

    def __str__(self):
        return 'SubmissionConfiguration for {0}'.format(self.journal.name)

    def lang_section_license_width(self):
        if self.language and self.license:
            return '4'
        elif not self.language and not self.license:
            return '12'
        elif not self.language and self.license:
            return '6'
        elif self.language and not self.license:
            return '6'

    def handle_defaults(self, article):
        if not self.section and self.default_section:
            article.section = self.default_section

        if not self.language and self.default_language:
            article.language = self.default_language

        if not self.license and self.default_license:
            article.license = self.default_license

        article.save()


# Signals

@receiver(pre_delete, sender=FrozenAuthor)
def remove_author_from_article(sender, instance, **kwargs):
    """
    This signal will remove an author from a paper if the user deletes the
    frozen author record to ensure they are in sync.
    :param sender: FrozenAuthor class
    :param instance: FrozenAuthor instance
    :return: None
    """
    try:
        ArticleAuthorOrder.objects.get(
            author=instance.author,
            article=instance.article,
        ).delete()
    except ArticleAuthorOrder.DoesNotExist:
        pass

    instance.article.authors.remove(instance.author)<|MERGE_RESOLUTION|>--- conflicted
+++ resolved
@@ -15,11 +15,8 @@
 from django.utils import timezone
 from django.utils.translation import ugettext_lazy as _
 from hvad.models import TranslatableModel, TranslatedFields
-<<<<<<< HEAD
-=======
 from django.db.models.signals import pre_delete
 from django.dispatch import receiver
->>>>>>> 685d3a32
 
 from core.file_system import JanewayFileSystemStorage
 from identifiers import logic as id_logic

--- conflicted
+++ resolved
@@ -15,24 +15,16 @@
 from django.utils import timezone
 from django.utils.translation import ugettext_lazy as _
 from django.template.loader import render_to_string
-<<<<<<< HEAD
 from django.db.models.signals import pre_delete
-=======
-from hvad.models import TranslatableModel, TranslatedFields
 from django.db.models.signals import pre_delete, m2m_changed
->>>>>>> d06be700
 from django.dispatch import receiver
 from django.core import exceptions
 from django.utils.html import mark_safe
 
-<<<<<<< HEAD
+from core import workflow
 from core.file_system import JanewayFileSystemStorage
 from core import workflow, model_utils
-=======
-from core import workflow
-from core.file_system import JanewayFileSystemStorage
 from core.model_utils import M2MOrderedThroughField
->>>>>>> d06be700
 from identifiers import logic as id_logic
 from metrics.logic import ArticleMetrics
 from preprint import models as preprint_models

--- conflicted
+++ resolved
@@ -412,7 +412,6 @@
             form = forms.ArticleInfoSubmit(instance=article)
             self.assertTrue(section not in form.fields["section"].queryset)
 
-<<<<<<< HEAD
     def test_article_issue_title(self):
         from utils.testing import helpers
         issue = helpers.create_issue(
@@ -452,7 +451,8 @@
         expected_article_issue_title = 'Volume 5 &bull; Issue 4 &bull; ' \
                                        '2025 &bull; Fall 2025 &bull; 1 page'
         self.assertEqual(expected_article_issue_title, article.issue_title)
-=======
+
+
 class FrozenAuthorModelTest(TestCase):
     @classmethod
     def setUpTestData(cls):
@@ -465,5 +465,4 @@
         )
 
     def test_full_name(self):
-        self.assertEqual('Dr. S. Bella Rogers Esq.', self.frozen_author.full_name())
->>>>>>> 32234bad
+        self.assertEqual('Dr. S. Bella Rogers Esq.', self.frozen_author.full_name())
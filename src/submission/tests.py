__copyright__ = "Copyright 2017 Birkbeck, University of London"
__author__ = "Martin Paul Eve & Andy Byers"
__license__ = "AGPL v3"
__maintainer__ = "Birkbeck Centre for Technology and Publishing"
from datetime import datetime
from dateutil import parser as dateparser
from mock import Mock
import os

from django.core.management import call_command
from django.http import Http404
from django.test import TestCase, TransactionTestCase
from django.utils import translation
from django.urls.base import clear_script_prefix
from django.conf import settings
from django.shortcuts import reverse
from django.test.utils import override_settings
import swapper

from core.models import Account, File, Galley
from identifiers import logic as id_logic
from journal import models as journal_models
from submission import (
    decorators,
    encoding,
    forms,
    logic,
    models,
)
from utils.install import update_xsl_files, update_settings, update_issue_types
from utils.testing import helpers
from utils.testing.helpers import create_galley, request_context


# Create your tests here.
class SubmissionTests(TestCase):
    roles_path = os.path.join(
        settings.BASE_DIR,
        'utils',
        'install',
        'roles.json'
    )
    fixtures = [roles_path]

    def test_new_journals_has_submission_configuration(self):
        if not self.journal_one.submissionconfiguration:
            self.fail('Journal does not have a submissionconfiguration object.')

    @staticmethod
    def create_journal():
        """
        Creates a dummy journal for testing
        :return: a journal
        """
        update_xsl_files()
        update_settings()
        journal_one = journal_models.Journal(code="TST", domain="testserver")
        journal_one.title = "Test Journal: A journal of tests"
        journal_one.save()
        update_issue_types(journal_one)

        return journal_one

    @staticmethod
    def create_authors():
        author_1_data = {
            'is_active': True,
            'password': 'this_is_a_password',
            'salutation': 'Prof.',
            'first_name': 'Martin',
            'last_name': 'Eve',
            'department': 'English & Humanities',
            'institution': 'Birkbeck, University of London',
        }
        author_2_data = {
            'is_active': True,
            'password': 'this_is_a_password',
            'salutation': 'Sr.',
            'first_name': 'Mauro',
            'last_name': 'Sanchez',
            'department': 'English & Humanities',
            'institution': 'Birkbeck, University of London',
        }
        author_1 = Account.objects.create(email="1@t.t", **author_1_data)
        author_2 = Account.objects.create(email="2@t.t", **author_2_data)

        return author_1, author_2

    def setUp(self):
        """
        Setup the test environment.
        :return: None
        """
        self.journal_one = self.create_journal()
        self.editor = helpers.create_editor(self.journal_one)
        self.press = helpers.create_press()

    def test_article_image_galley(self):
        article = models.Article.objects.create(
            journal=self.journal_one,
            date_published=dateparser.parse("2020-01-01"),
            stage=models.STAGE_PUBLISHED,
        )
        galley_file = File.objects.create(
            article_id=article.pk,
            label="image",
            mime_type="image/jpeg",
            is_galley=True,
        )

        galley = create_galley(article, galley_file)
        galley.label = "image"
        expected = '<img class="responsive-img" src=/article/1/galley/1/download/ alt="image">'

        self.assertEqual(galley.file_content().strip(), expected)

    def test_article_how_to_cite(self):
        issue = journal_models.Issue.objects.create(
                journal=self.journal_one,
                issue="0",
                volume=1,
        )
        article = models.Article.objects.create(
            journal = self.journal_one,
            title="Test article: a test article",
            primary_issue=issue,
            date_published=dateparser.parse("2020-01-01"),
            page_numbers = "2-4"
        )
        author = models.FrozenAuthor.objects.create(
            article=article,
            first_name="Mauro",
            middle_name="Middle",
            last_name="Sanchez",
        )
        id_logic.generate_crossref_doi_with_pattern(article)

        expected = """
        <p>
         Sanchez, M. M.,
        (2020) “Test article: a test article”,
        <i>Janeway JS</i> 1, 2-4.
        doi: <a href="https://doi.org/{0}">https://doi.org/{0}</a></p>
        """.format(article.get_doi())
        self.assertHTMLEqual(expected, article.how_to_cite)

    def test_custom_article_how_to_cite(self):
        issue = journal_models.Issue.objects.create(journal=self.journal_one)
        journal_models.Issue
        article = models.Article.objects.create(
            journal = self.journal_one,
            title="Test article: a test article",
            primary_issue=issue,
            date_published=dateparser.parse("2020-01-01"),
            page_numbers = "2-4",
            custom_how_to_cite = "Banana",
        )
        author = models.FrozenAuthor.objects.create(
            article=article,
            first_name="Mauro",
            middle_name="M",
            last_name="Sanchez",
        )
        id_logic.generate_crossref_doi_with_pattern(article)

        expected = "Banana"
        self.assertHTMLEqual(expected, article.how_to_cite)

    def test_funding_is_enabled_decorator_enabled(self):
        request = Mock()
        journal = self.journal_one
        journal.submissionconfiguration.funding = True
        request.journal = journal
        func = Mock()
        decorated = decorators.funding_is_enabled(func)
        decorated(request)
        self.assertTrue(func.called,
            "Funding pages not available when they should be")

    def test_funding_is_enabled_decorator_disabled(self):
        request = Mock()
        journal = self.journal_one
        journal.submissionconfiguration.funding = False
        request.journal = journal
        func = Mock()
        decorated = decorators.funding_is_enabled(func)
        with self.assertRaises(
            Http404, msg="Funding pages available when they shouldn't"
        ):
            decorated(request)

    def test_snapshot_author_metadata_correctly(self):
        article = models.Article.objects.create(
            journal = self.journal_one,
            title="Test article: a test article",
        )
        author, _ = self.create_authors()
        logic.add_user_as_author(author, article)

        article.snapshot_authors()
        frozen = article.frozen_authors().all()[0]
        keys = {'first_name', 'last_name', 'department', 'institution'}

        self.assertDictEqual(
            {k: getattr(author, k) for k in keys},
            {k: getattr(frozen, k) for k in keys},
        )

    def test_snapshot_author_order_correctly(self):
        article = models.Article.objects.create(
            journal = self.journal_one,
            title="Test article: a test article",
        )
        author_1, author_2 = self.create_authors()
        logic.add_user_as_author(author_1, article)
        logic.add_user_as_author(author_2, article)

        article.snapshot_authors()
        frozen = article.frozen_authors().all()
        self.assertListEqual(
            [author_1, author_2],
            [f.author for f in article.frozen_authors().order_by("order")],
            msg="Authors frozen in the wrong order",
        )

    def test_snapshot_author_metadata_do_not_override(self):
        article = models.Article.objects.create(
            journal = self.journal_one,
            title="Test article: a test article",
        )
        author, _ = self.create_authors()
        logic.add_user_as_author(author, article)

        article.snapshot_authors()
        frozen = article.frozen_authors().all()[0]
        new_department = "New department"
        frozen.department = new_department
        frozen.save()
        article.snapshot_authors(force_update=False)

        self.assertEqual(
            frozen.department, new_department,
            msg="Frozen author edits have been overriden by snapshot_authors",
        )

    def test_snapshot_author_metadata_override(self):
        article = models.Article.objects.create(
            journal = self.journal_one,
            title="Test article: a test article",
        )
        author, _ = self.create_authors()
        logic.add_user_as_author(author, article)

        article.snapshot_authors()
        new_department = "New department"
        article.frozen_authors().update(department=new_department)
        article.snapshot_authors(force_update=True)
        frozen = article.frozen_authors().all()[0]

        self.assertEqual(
            frozen.department, author.department,
            msg="Frozen author edits have been overriden by snapshot_authors",
        )

    def test_frozen_author_prefix(self):
        article = models.Article.objects.create(
            journal=self.journal_one,
            title="Test article: a test article",
        )
        author, _ = self.create_authors()
        logic.add_user_as_author(author, article)
        article.snapshot_authors()

        prefix = "Lord"
        article.frozen_authors().update(name_prefix=prefix)
        frozen = article.frozen_authors().all()[0]

        self.assertTrue(frozen.full_name().startswith(prefix))

    def test_frozen_author_suffix(self):
        article = models.Article.objects.create(
            journal=self.journal_one,
            title="Test article: a test article",
        )
        author, _ = self.create_authors()
        logic.add_user_as_author(author, article)
        article.snapshot_authors()

        suffix = "Jr"
        article.frozen_authors().update(name_suffix=suffix)
        frozen = article.frozen_authors().all()[0]

        self.assertTrue(frozen.full_name().endswith(suffix))

    def test_snapshot_author_order_author_added_later(self):
        article = models.Article.objects.create(
            journal = self.journal_one,
            title="Test article: a test article",
        )
        author_1, author_2 = self.create_authors()
        logic.add_user_as_author(author_1, article)
        logic.add_user_as_author(author_2, article)
        no_order_author = Account.objects.create(
            email="no_order@t.t",
            first_name="no order",
            last_name="no order",
        )
        article.authors.add(no_order_author)

        article.snapshot_authors()
        frozen = article.frozen_authors().all()
        self.assertListEqual(
            [author_1, author_2, no_order_author],
            [f.author for f in article.frozen_authors().order_by("order")],
            msg="Authors frozen in the wrong order",
        )

    def test_article_keyword_default_order(self):
        article = models.Article.objects.create(
            journal = self.journal_one,
            title="Test article: a test of keywords",
        )
        keywords = ["one", "two", "three", "four"]
        for i, kw in enumerate(keywords):
            kw_obj = models.Keyword.objects.create(word=kw)
            models.KeywordArticle.objects.get_or_create(
                keyword=kw_obj,
                article=article
            )

        self.assertEqual(
            keywords,
            [kw.word for kw in article.keywords.all()],
        )

    def test_article_keyword_add(self):
        article = models.Article.objects.create(
            journal = self.journal_one,
            title="Test article: a test of keywords",
        )
        keywords = ["one", "two", "three", "four"]
        for i, kw in enumerate(keywords):
            kw_obj = models.Keyword.objects.create(word=kw)
            article.keywords.add(kw_obj)

        self.assertEqual(
            keywords,
            [kw.word for kw in article.keywords.all()],
        )

    def test_article_keyword_remove(self):
        article = models.Article.objects.create(
            journal = self.journal_one,
            title="Test article: a test of keywords",
        )
        keywords = ["one", "two", "three", "four"]
        kw_objs = []
        for i, kw in enumerate(keywords):
            kw_obj = models.Keyword.objects.create(word=kw)
            kw_objs.append(kw_obj)
            article.keywords.add(kw_obj)

        article.keywords.remove(kw_objs[1])
        keywords.pop(1)

        self.assertEqual(
            keywords,
            [kw.word for kw in article.keywords.all()],
        )

    def test_article_keyword_clear(self):
        article = models.Article.objects.create(
            journal = self.journal_one,
            title="Test article: a test of keywords",
        )
        keywords = ["one", "two", "three", "four"]
        for i, kw in enumerate(keywords):
            kw_obj = models.Keyword.objects.create(word=kw)
            article.keywords.add(kw_obj)
        article.keywords.clear()

        self.assertEqual(
            [],
            [kw.word for kw in article.keywords.all()],
        )

    def test_edit_section(self):
        """ Ensures editors can select sections that are not submissible"""
        article = models.Article.objects.create(
            journal=self.journal_one,
            title="Test article: a test of sections",
        )
        with translation.override("en"):
            section = models.Section.objects.create(
                journal=self.journal_one,
                name="section",
                public_submissions=False,
            )
            form = forms.ArticleInfo(instance=article)
            self.assertTrue(section in form.fields["section"].queryset)

    def test_select_disabled_section_submit(self):
        article = models.Article.objects.create(
            journal=self.journal_one,
            title="Test article: a test of sections",
        )
        with translation.override("en"):
            section = models.Section.objects.create(
                journal=self.journal_one,
                name="section",
                public_submissions=False,
            )
            form = forms.ArticleInfoSubmit(instance=article)
            self.assertTrue(section not in form.fields["section"].queryset)

    @override_settings(URL_CONFIG='domain')
    def test_submit_info_view_form_selection_editor(self):
        article = models.Article.objects.create(
            journal=self.journal_one,
            title="Test article: a test of sections",
        )
        with translation.override("en"):
            section = models.Section.objects.create(
                journal=self.journal_one,
                name="section",
                public_submissions=False,
            )
        self.client.force_login(
            self.editor,
        )
        clear_script_prefix()
        response = self.client.get(
            reverse('submit_info', kwargs={'article_id': article.pk}),
            SERVER_NAME="testserver",
        )
        self.assertEqual(response.status_code, 200)
        self.assertContains(response, section.__str__())

    @override_settings(URL_CONFIG='domain')
    def test_submit_info_view_form_selection_author(self):
        author_1, author_2 = self.create_authors()
        article = models.Article.objects.create(
            journal=self.journal_one,
            title="Test article: a test of author sections",
            owner=author_1,
        )
        with translation.override("en"):
            section = models.Section.objects.create(
                journal=self.journal_one,
                name="section",
                public_submissions=False,
            )
        self.client.force_login(
            author_1,
        )
        clear_script_prefix()
        response = self.client.get(
            reverse('submit_info', kwargs={'article_id': article.pk}),
            SERVER_NAME="testserver",
        )
        self.assertEqual(response.status_code, 200)
        self.assertNotContains(response, section.__str__())

    def test_article_issue_title(self):
        from utils.testing import helpers
        issue = helpers.create_issue(
            self.journal_one,
            vol=5,
            number=4,
        )
        issue.issue_title = 'Fall 2025'
        from utils.logic import get_aware_datetime
        issue.date = get_aware_datetime('2025-10-01')
        issue.save()

        article = models.Article.objects.create(
            journal=self.journal_one,
            title="Test article: A test of page numbers",
            first_page=3,
            last_page=5,
            primary_issue=issue,
        )

        expected_article_issue_title = 'Volume 5 • Issue 4 • ' \
                                       '2025 • Fall 2025 • 3–5'
        self.assertEqual(expected_article_issue_title, article.issue_title)

        article.page_numbers='x–ix'
        article.save()
        expected_article_issue_title = 'Volume 5 • Issue 4 • ' \
                                       '2025 • Fall 2025 • x–ix'
        self.assertEqual(expected_article_issue_title, article.issue_title)

        article.first_page = None
        article.last_page = None
        article.page_numbers = None
        article.total_pages = 1
        article.save()
        expected_article_issue_title = 'Volume 5 • Issue 4 • ' \
                                       '2025 • Fall 2025 • 1 page'
        self.assertEqual(expected_article_issue_title, article.issue_title)

    def test_url_based_orcid_cleaned(self):
        clean_orcid = forms.utility_clean_orcid('https://orcid.org/0000-0003-2126-266X')
        self.assertEqual(
            clean_orcid,
            '0000-0003-2126-266X',
        )

    def test_orcid_value_error_raised(self):
        with self.assertRaises(ValueError):
            forms.utility_clean_orcid('Mauro-sfak-orci-dtst')

    def test_author_form_with_bad_orcid(self):
        form = forms.AuthorForm(
            {
                'first_name': 'Mauro',
                'last_name': 'Sanchez',
                'biography': 'Mauro is a Jedi Master hailing from the planet Galicia.',
                'institution': 'Birkbeck, University of London',
                'email': 'mauro@janeway.systems',
                'orcid': 'Mauro-sfak-orci-dtst',
            }
        )
        self.assertFalse(
            form.is_valid(),
        )

    def test_author_form_with_good_orcid(self):
        form = forms.AuthorForm(
            {
                'first_name': 'Andy',
                'last_name': 'Byers',
                'biography': 'Andy is a Jedi Master hailing from the planet Scotland.',
                'institution': 'Birkbeck, University of London',
                'email': 'andy@janeway.systems',
                'orcid': 'https://orcid.org/0000-0003-2126-266X',
            }
        )
        self.assertTrue(
            form.is_valid(),
        )
        self.assertEqual(
            form.cleaned_data.get('orcid'),
            '0000-0003-2126-266X',
        )

<<<<<<< HEAD

    def test_article_encoding_bibtex(self):
        article = helpers.create_article(
            journal=self.journal_one,
            title="Test article: a test article",
            stage="Published",
            abstract="test_abstract",
            date_published=datetime(1990, 1, 1, 12, 00),
        )
        helpers.create_issue(self.journal_one, 2, 1, articles=[article])
        author_a, author_b = self.create_authors()
        logic.add_user_as_author(author_a, article)
        logic.add_user_as_author(author_b, article)

        article.snapshot_authors()
        bibtex = encoding.encode_article_as_bibtex(article)
        expected = """
            @article{TST 1,
                author = {Martin Eve, Mauro Sanchez},
                title = {Test article: a test article},
                volume = {2},
                year = {1990},
                url = {http://localhost/TST/article/id/1/},
                issue = {1},
                abstract = {test_abstract},
                month = {1},
                issn = {0000-0000},
                publisher={},
                journal = {Janeway JS}
            }
        """
        bibtex_lines = [
            line.strip() for line in bibtex.splitlines() if line.strip()
        ]
        expected_lines = [
            line.strip() for line in expected.splitlines() if line.strip()
        ]
        self.assertEqual(bibtex_lines, expected_lines)


    def test_article_encoding_ris(self):
        article = helpers.create_article(
            journal=self.journal_one,
            title="Test article: A RIS export test case",
            stage="Published",
            abstract="test_abstract",
            date_published=datetime(1990, 1, 1, 12, 00),
        )
        helpers.create_issue(self.journal_one, 2, 2, articles=[article])
        author_a, author_b = self.create_authors()
        logic.add_user_as_author(author_a, article)
        logic.add_user_as_author(author_b, article)

        article.snapshot_authors()
        ris = encoding.encode_article_as_ris(article)
        expected = """
            TY  - JOUR
            AB  - test_abstract
            AU  - Martin Eve, Mauro Sanchez
            DA  - 1990/1//
            IS  - 2
            VL  - 2
            PB  -
            PY  - 1990
            TI  - Test article: A RIS export test case
            T2  - Janeway JS
            UR  - http://localhost/TST/article/id/1/
            ER  -
        """
        ris_lines = [
            line.strip() for line in ris.splitlines() if line.strip()
        ]
        expected_lines = [
            line.strip() for line in expected.splitlines() if line.strip()
        ]
        self.assertEqual(ris_lines, expected_lines)
=======
    def test_page_range_first_last(self):
        article = models.Article.objects.create(
            journal=self.journal_one,
            title='Test article: A test of page ranges',
            first_page=3,
            last_page=5,
        )
        self.assertEqual(article.page_range, '3–5')

    def test_page_range_first_only(self):
        article = models.Article.objects.create(
            journal=self.journal_one,
            title='Test article: A test of page ranges',
            first_page=3,
        )
        self.assertEqual(article.page_range, '3')

    def test_page_range_custom(self):
        article = models.Article.objects.create(
            journal=self.journal_one,
            title='Test article: A test of page ranges',
            first_page=3,
            last_page=5,
            page_numbers='custom'
        )
        self.assertEqual(article.page_range, 'custom')


>>>>>>> ac0eb43e
class ArticleSearchTests(TransactionTestCase):
    roles_path = os.path.join(
        settings.BASE_DIR,
        'utils',
        'install',
        'roles.json'
    )
    fixtures = [roles_path]

    def test_new_journals_has_submission_configuration(self):
        if not self.journal_one.submissionconfiguration:
            self.fail('Journal does not have a submissionconfiguration object.')

    @staticmethod
    def create_journal():
        """
        Creates a dummy journal for testing
        :return: a journal
        """
        update_xsl_files()
        update_settings()
        journal_one = journal_models.Journal(code="TST", domain="testserver")
        journal_one.title = "Test Journal: A journal of tests"
        journal_one.save()
        update_issue_types(journal_one)

        return journal_one

    @staticmethod
    def create_authors():
        author_1_data = {
            'is_active': True,
            'password': 'this_is_a_password',
            'salutation': 'Prof.',
            'first_name': 'Martin',
            'last_name': 'Eve',
            'department': 'English & Humanities',
            'institution': 'Birkbeck, University of London',
        }
        author_2_data = {
            'is_active': True,
            'password': 'this_is_a_password',
            'salutation': 'Sr.',
            'first_name': 'Mauro',
            'last_name': 'Sanchez',
            'department': 'English & Humanities',
            'institution': 'Birkbeck, University of London',
        }
        author_1 = Account.objects.create(email="1@t.t", **author_1_data)
        author_2 = Account.objects.create(email="2@t.t", **author_1_data)

        return author_1, author_2

    def setUp(self):
        """
        Setup the test environment.
        :return: None
        """
        self.journal_one = self.create_journal()
        self.editor = helpers.create_editor(self.journal_one)
        self.press = helpers.create_press()

    @override_settings(ENABLE_FULL_TEXT_SEARCH=True)
    def test_article_full_text_search(self):
        text_to_search = """
            Exceeding reaction chamber thermal limit.
            We have begun power-supply calibration.
            Force fields have been established on all turbo lifts and crawlways.
            Computer, run a level-two diagnostic on warp-drive systems.
        """
        from django.db import connection
        if connection.vendor == "sqlite":
            # No native support for full text search in sqlite
            return
        needle = "turbo lifts"

        article = models.Article.objects.create(
            journal=self.journal_one,
            title="Testing the search of articles",
            date_published=dateparser.parse("2020-01-01"),
            stage=models.STAGE_PUBLISHED,
        )
        _other_article = models.Article.objects.create(
            journal=self.journal_one,
            title="This article should not appear",
            date_published=dateparser.parse("2020-01-01"),
        )
        file_obj = File.objects.create(article_id=article.pk)
        create_galley(article, file_obj)
        FileText = swapper.load_model("core", "FileText")
        text_to_search = FileText.preprocess_contents(text_to_search)
        text = FileText.objects.create(
            contents=text_to_search,
        )
        file_obj.text = text
        file_obj.save()

        # Mysql can't search at all without FULLTEXT indexes installed
        call_command("generate_search_indexes")

        search_filters = {"full_text": True}
        queryset = models.Article.objects.search(needle, search_filters)
        result = [a for a in queryset]

        self.assertEqual(result, [article])

    @override_settings(ENABLE_FULL_TEXT_SEARCH=True)
    def test_article_search_abstract(self):
        text_to_search = """
            Exceeding reaction chamber thermal limit.
            We have begun power-supply calibration.
            Force fields have been established on all turbo lifts and crawlways.
            Computer, run a level-two diagnostic on warp-drive systems.
        """
        needle = "Crawlways"

        article = models.Article.objects.create(
            journal=self.journal_one,
            title="Test searching abstract",
            date_published=dateparser.parse("2020-01-01"),
            stage=models.STAGE_PUBLISHED,
            abstract=text_to_search,
        )
        other_article = models.Article.objects.create(
            journal=self.journal_one,
            title="This article should not appear",
            date_published=dateparser.parse("2020-01-01"),
            abstract="Random abstract crawl text",
        )

        # Mysql can't search at all without FULLTEXT indexes installed
        call_command("generate_search_indexes")

        search_filters = {"abstract": True}
        queryset = models.Article.objects.search(needle, search_filters)
        result = [a for a in queryset]

        self.assertEqual(result, [article])

    @override_settings(ENABLE_FULL_TEXT_SEARCH=True)
    def test_article_search_title(self):
        text_to_search ="Computer, run a level-two diagnostic on warp-drive systems."
        needle = "diagnostic"

        article = models.Article.objects.create(
            journal=self.journal_one,
            title=text_to_search,
            date_published=dateparser.parse("2020-01-01"),
            stage=models.STAGE_PUBLISHED,
        )
        other_article = models.Article.objects.create(
            journal=self.journal_one,
            title="This article should not appear",
            date_published=dateparser.parse("2020-01-01"),
        )

        # Mysql can't search at all without FULLTEXT indexes installed
        call_command("generate_search_indexes")

        search_filters = {"title": True}
        queryset = models.Article.objects.search(needle, search_filters)
        result = [a for a in queryset]

        self.assertEqual(result, [article])


class FrozenAuthorModelTest(TestCase):
    @classmethod
    def setUpTestData(cls):
        cls.frozen_author = models.FrozenAuthor.objects.create(
            name_prefix='Dr.',
            first_name='S.',
            middle_name='Bella',
            last_name='Rogers',
            name_suffix='Esq.',
        )

    def test_full_name(self):
        self.assertEqual('Dr. S. Bella Rogers Esq.', self.frozen_author.full_name())<|MERGE_RESOLUTION|>--- conflicted
+++ resolved
@@ -545,8 +545,6 @@
             '0000-0003-2126-266X',
         )
 
-<<<<<<< HEAD
-
     def test_article_encoding_bibtex(self):
         article = helpers.create_article(
             journal=self.journal_one,
@@ -622,7 +620,7 @@
             line.strip() for line in expected.splitlines() if line.strip()
         ]
         self.assertEqual(ris_lines, expected_lines)
-=======
+
     def test_page_range_first_last(self):
         article = models.Article.objects.create(
             journal=self.journal_one,
@@ -651,7 +649,6 @@
         self.assertEqual(article.page_range, 'custom')
 
 
->>>>>>> ac0eb43e
 class ArticleSearchTests(TransactionTestCase):
     roles_path = os.path.join(
         settings.BASE_DIR,

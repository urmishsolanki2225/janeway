--- conflicted
+++ resolved
@@ -20,11 +20,14 @@
 
 from repository import forms, logic as repository_logic, models
 from core import models as core_models, files
-<<<<<<< HEAD
-from utils import shared as utils_shared, logic as utils_logic, models as utils_models
-=======
-from utils import shared as utils_shared, logic as utils_logic, models as utils_models, logger
->>>>>>> 6cc3192e
+
+
+from utils import (
+  logger,
+  logic as utils_logic,
+  models as utils_models,
+  shared as utils_shared,
+)
 from events import logic as event_logic
 from security.decorators import (
     preprint_editor_or_author_required,

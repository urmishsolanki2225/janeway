--- conflicted
+++ resolved
@@ -2312,7 +2312,6 @@
 
 
 @is_repository_manager
-<<<<<<< HEAD
 def repository_licenses(request):
     """
     Allows a repository manage to select the active licenses from the Press set.
@@ -2346,7 +2345,9 @@
         template,
         context,
     )
-=======
+
+
+@is_repository_manager
 def send_user_email(request, user_id, preprint_id):
     user = get_object_or_404(core_models.Account, pk=user_id)
     form = core_forms.EmailForm(
@@ -2380,5 +2381,4 @@
         'form': form,
         'article': article,
     }
-    return render(request, template, context)
->>>>>>> 9132bad4
+    return render(request, template, context)
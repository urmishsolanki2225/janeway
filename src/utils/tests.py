__copyright__ = "Copyright 2017 Birkbeck, University of London"
__author__ = "Martin Paul Eve & Andy Byers"
__license__ = "AGPL v3"
__maintainer__ = "Birkbeck Centre for Technology and Publishing"

import io

from django.test import TestCase, override_settings
from django.utils import timezone
from django.core import mail
from django.contrib.contenttypes.models import ContentType

from utils import merge_settings, transactional_emails
<<<<<<< HEAD
from utils.forms import FakeModelForm
from utils.logic import generate_sitemap
=======
from utils.forms import FakeModelForm, KeywordModelForm
>>>>>>> 21658fbb
from utils.testing import helpers
from journal import models as journal_models
from review import models as review_models
from submission import models as submission_models
from utils.install import update_xsl_files


class UtilsTests(TestCase):

    @classmethod
    def setUpTestData(cls):
        cls.press = helpers.create_press()
        cls.journal_one, cls.journal_two = helpers.create_journals()
        helpers.create_roles(['reviewer', 'editor', 'author'])

        update_xsl_files()
        cls.journal_one = journal_models.Journal.objects.get(code="TST", domain="testserver")

        cls.regular_user = helpers.create_regular_user()
        cls.second_user = helpers.create_second_user(cls.journal_one)
        cls.editor = helpers.create_editor(cls.journal_one)
        cls.author = helpers.create_author(cls.journal_one)

        cls.review_form = review_models.ReviewForm.objects.create(name="A Form", slug="A Slug", intro="i", thanks="t",
                                                                  journal=cls.journal_one)

        cls.article_under_review = submission_models.Article.objects.create(owner=cls.regular_user,
                                                                            correspondence_author=cls.regular_user,
                                                                            title="A Test Article",
                                                                            abstract="An abstract",
                                                                            stage=submission_models.STAGE_UNDER_REVIEW,
                                                                            journal_id=cls.journal_one.id)

        cls.review_assignment = review_models.ReviewAssignment.objects.create(article=cls.article_under_review,
                                                                              reviewer=cls.second_user,
                                                                              editor=cls.editor,
                                                                              date_due=timezone.now(),
                                                                              form=cls.review_form)

        cls.request = helpers.Request()
        cls.request.journal = cls.journal_one
        cls.request.press = cls.journal_one.press
        cls.request.site_type = cls.journal_one
        cls.request.user = cls.editor
        cls.request.model_content_type = ContentType.objects.get_for_model(cls.request.journal)

        cls.test_message = 'This message is a test for outgoing email, nothing else.'

        cls.base_kwargs = {
            'request': cls.request,
            'user_message_content': cls.test_message,
            'skip': False,
        }

        # Setup issues for sitemap testing
        cls.issue_one, created = journal_models.Issue.objects.get_or_create(
            journal=cls.journal_one,
            volume='1',
            issue='1',
            issue_title='V 1 I 1',
        )
        cls.section, create = submission_models.Section.objects.get_or_create(
            journal=cls.journal_one,
            name='Test Section',
        )
        cls.article_one, created = submission_models.Article.objects.get_or_create(
            journal=cls.journal_one,
            owner=cls.author,
            title='This is a test article',
            abstract='This is an abstract',
            stage=submission_models.STAGE_PUBLISHED,
            section=cls.section,
            defaults={
                'date_accepted': timezone.now(),
                'date_published': timezone.now(),
            }
        )
        cls.issue_one.articles.add(cls.article_one)

    def test_send_reviewer_withdrawl_notice(self):
        kwargs = {
            'review_assignment': self.review_assignment,
            'request': self.request,
            'user_message_content': self.test_message,
            'skip': False
        }

        expected_recipient = self.review_assignment.reviewer.email

        transactional_emails.send_reviewer_withdrawl_notice(**kwargs)

        self.assertEqual(expected_recipient, mail.outbox[0].to[0])

    @override_settings(URL_CONFIG="domain")
    def test_send_review_complete_acknowledgements(self):
        kwargs = dict(**self.base_kwargs)
        kwargs['review_assignment'] = self.review_assignment

        expected_recipient_one = self.review_assignment.reviewer.email
        expected_recipient_two = self.review_assignment.editor.email

        transactional_emails.send_review_complete_acknowledgements(**kwargs)

        self.assertEqual(expected_recipient_one, mail.outbox[0].to[0])
        self.assertEqual(expected_recipient_two, mail.outbox[1].to[0])

    def test_send_article_decision(self):
        kwargs = self.base_kwargs
        kwargs['article'] = self.article_under_review
        kwargs['decision'] = 'accept'

        expected_recipient_one = self.article_under_review.correspondence_author.email

        transactional_emails.send_article_decision(**kwargs)

        self.assertEqual(expected_recipient_one, mail.outbox[0].to[0])

    @override_settings(URL_CONFIG="path")
    def test_press_sitemap_generation(self):

        expected_press_sitemap = """<?xml version="1.0" encoding="UTF-8"?>
<sitemapindex xmlns="http://www.sitemaps.org/schemas/sitemap/0.9">
    
    <sitemap>
        <loc>http://localhost/TST/sitemap.xml</loc>
    </sitemap>
    
    <sitemap>
        <loc>http://localhost/TSA/sitemap.xml</loc>
    </sitemap>
    

    
</sitemapindex>"""

        file = io.StringIO()
        generate_sitemap(
            file=file,
            press=self.press,
        )
        self.assertEqual(
            expected_press_sitemap,
            file.getvalue(),
        )

    @override_settings(URL_CONFIG="path")
    def test_journal_sitemap_generation(self):
        expected_journal_sitemap = """<?xml version="1.0" encoding="UTF-8"?>
<sitemapindex xmlns="http://www.sitemaps.org/schemas/sitemap/0.9">
    
    <sitemap>
        <loc>http://localhost/TST/{}_sitemap.xml</loc>
    </sitemap>
    
</sitemapindex>""".format(self.issue_one.pk)
        file = io.StringIO()
        generate_sitemap(
            file=file,
            journal=self.journal_one,
        )
        self.assertEqual(
            expected_journal_sitemap,
            file.getvalue(),
        )

    @override_settings(URL_CONFIG="path")
    def test_issue_sitemap_generation(self):
        expected_issue_sitemap = """<?xml version="1.0" encoding="UTF-8"?>
<urlset xmlns="http://www.sitemaps.org/schemas/sitemap/0.9">
    
    <url>
        <loc>{article_url}</loc>
        <lastmod>{date_published}</lastmod>
        <changefreq>monthly</changefreq>
    </url>
    
</urlset>""".format(
            article_url=self.article_one.url,
            article_id=self.article_one.pk,
            date_published=self.article_one.date_published.strftime("%Y-%m-%d"),
        )
        file = io.StringIO()
        generate_sitemap(
            file=file,
            issue=self.issue_one,
        )
        self.assertEqual(
            expected_issue_sitemap,
            file.getvalue(),
        )


class TestMergeSettings(TestCase):

    def test_recursive_merge(self):
        base = {
                "setting": "value",
                "setting_a": "value_a",
                "setting_list": ["value_a"],
                "setting_dict": {"a": "a", "b": "a"},
        }

        overrides = {
                "setting_a": "value_b",
                "setting_list": ["value_b"],
                "setting_dict": {"b": "b", "c": "c"},
                "other_setting": "value",
        }

        expected = {
                "setting": "value",
                "setting_a": "value_b",
                "setting_list": ["value_a", "value_b"],
                "setting_dict": {"a": "a", "b": "b", "c": "c"},
                "other_setting": "value",
        }
        result = merge_settings(base, overrides)

        self.assertDictEqual(expected, result)

class TestForms(TestCase):

    @classmethod
    def setUpTestData(cls):
        helpers.create_press()
        helpers.create_journals()

        update_xsl_files()
        cls.journal = journal_models.Journal.objects.get(code="TST", domain="testserver")

    def test_fake_model_form(self):

        class FakeTestForm(FakeModelForm):
            class Meta:
                model = journal_models.Journal
                exclude = tuple()

        form = FakeTestForm()

        with self.assertRaises(NotImplementedError):
<<<<<<< HEAD
            form.save()
=======
            form.save()

    def test_keyword_form(self):

        class KeywordTestForm(KeywordModelForm):
            class Meta:
                update_xsl_files()
                model = journal_models.Journal
                fields = ("code",)
                exclude = tuple()
        expected = "Expected Keyword"
        data = {
            "keywords": "Keyword, another one, and another one,%s" % expected,
            "code": self.journal.code,
        }
        form = KeywordTestForm(data, instance=self.journal)
        valid = form.is_valid()

        journal = form.save()
        self.assertTrue(journal.keywords.filter(word=expected).exists())


    def test_keyword_form_empty_string(self):

        class KeywordTestForm(KeywordModelForm):
            class Meta:
                update_xsl_files()
                model = journal_models.Journal
                fields = ('keywords', )
                exclude = tuple()

        data = {"keywords": ""}
        form = KeywordTestForm(data, instance=self.journal)
        form.is_valid()
        journal = form.save()
        self.assertFalse(journal.keywords.exists())
>>>>>>> 21658fbb
<|MERGE_RESOLUTION|>--- conflicted
+++ resolved
@@ -11,12 +11,9 @@
 from django.contrib.contenttypes.models import ContentType
 
 from utils import merge_settings, transactional_emails
-<<<<<<< HEAD
-from utils.forms import FakeModelForm
+from utils.forms import FakeModelForm, KeywordModelForm
 from utils.logic import generate_sitemap
-=======
-from utils.forms import FakeModelForm, KeywordModelForm
->>>>>>> 21658fbb
+
 from utils.testing import helpers
 from journal import models as journal_models
 from review import models as review_models
@@ -257,9 +254,6 @@
         form = FakeTestForm()
 
         with self.assertRaises(NotImplementedError):
-<<<<<<< HEAD
-            form.save()
-=======
             form.save()
 
     def test_keyword_form(self):
@@ -295,5 +289,4 @@
         form = KeywordTestForm(data, instance=self.journal)
         form.is_valid()
         journal = form.save()
-        self.assertFalse(journal.keywords.exists())
->>>>>>> 21658fbb
+        self.assertFalse(journal.keywords.exists())
__copyright__ = "Copyright 2017 Birkbeck, University of London"
__author__ = "Martin Paul Eve & Andy Byers"
__license__ = "AGPL v3"
__maintainer__ = "Birkbeck Centre for Technology and Publishing"

import random
import mimetypes
from datetime import datetime

from django.core.cache import cache
<<<<<<< HEAD
from django.shortcuts import reverse, redirect
=======
from django.utils import timezone
>>>>>>> d06be700

# NB: this module should not import any others in the application.
# It is a space for communal functions to avoid
# circular imports and to thereby maintain Python 3.4 compatibility


def generate_password(password_length=10):
    alphabet = "abcdefghijklmnopqrstuvwxyz0123456789ABCDEFGHIJKLMNOPQRSTUVWXYZ!#@"
    password = ""

    for i in range(password_length):
        next_index = random.randrange(len(alphabet))
        password = password + alphabet[next_index]

    return password


def get_ip_address(request):
    if request is None:
        return None

    x_forwarded_for = request.META.get('HTTP_X_FORWARDED_FOR')
    if x_forwarded_for:
        ip = x_forwarded_for.split(',')[0]
    else:
        ip = request.META.get('REMOTE_ADDR')  # Real IP address of client Machine
    return ip


def clear_cache():
    cache.clear()


def guess_extension(mime):
    """
    This function gets extensions from mimes, and if it can't find it uses the standard guesses
    :param mime: a mimetype string
    :return: a string containing a file extension eg. doc or docx
    """
    if mime == 'text/plain':
        extension = 'txt'
    elif mime == 'application/msword':
        extension = 'doc'
    elif mime == 'application/vnd.openxmlformats-officedocument.wordprocessingml.document':
        extension = 'docx'
    elif mime == 'application/vnd.oasis.opendocument.text':
        extension = 'odt'
    elif mime == 'text/html;charset=UTF-8':
        extension = 'html'
    else:
        extension = mimetypes.guess_extension(mime)

    return extension


def yes_or_no(question):
    while "the answer is invalid":
        reply = str(input(question + ' (y/n): ')).lower().strip()
        if reply[0] == 'y':
            return True
        if reply[0] == 'n':
            return False


def set_order(objects, order_attr_name, pk_list):
    """
    A generic implementation of model object ordering.
    :param: objects: a queryset or list of model objects
    :param: order_attr_name: string the model object's order attr name
    :param: pk_list: list of object PKs in order
    """
    ids = [int(id_) for id_ in pk_list]

    for object_ in objects:
        order = ids.index(object_.pk)
        setattr(object_, order_attr_name, order)
        object_.save()

    return objects

  
def day_month(date):
    return date.strftime("%d-%b")


<<<<<<< HEAD
def language_override_redirect(request, url_name, kwargs):
    reverse_string = "{}?language={}".format(
        reverse(url_name, kwargs=kwargs),
        request.override_language,
    )
    if "email_template" in request.GET:
        reverse_string = reverse_string + "&email_template=true"
    return redirect(reverse_string)
=======
def make_timezone_aware(date_string, date_string_format):
    print(date_string, date_string_format)
    return timezone.make_aware(
        datetime.strptime(date_string, date_string_format),
        timezone.get_current_timezone(),
    )
>>>>>>> d06be700
<|MERGE_RESOLUTION|>--- conflicted
+++ resolved
@@ -8,11 +8,8 @@
 from datetime import datetime
 
 from django.core.cache import cache
-<<<<<<< HEAD
 from django.shortcuts import reverse, redirect
-=======
 from django.utils import timezone
->>>>>>> d06be700
 
 # NB: this module should not import any others in the application.
 # It is a space for communal functions to avoid
@@ -98,7 +95,14 @@
     return date.strftime("%d-%b")
 
 
-<<<<<<< HEAD
+def make_timezone_aware(date_string, date_string_format):
+    print(date_string, date_string_format)
+    return timezone.make_aware(
+        datetime.strptime(date_string, date_string_format),
+        timezone.get_current_timezone(),
+    )
+
+
 def language_override_redirect(request, url_name, kwargs):
     reverse_string = "{}?language={}".format(
         reverse(url_name, kwargs=kwargs),
@@ -106,12 +110,4 @@
     )
     if "email_template" in request.GET:
         reverse_string = reverse_string + "&email_template=true"
-    return redirect(reverse_string)
-=======
-def make_timezone_aware(date_string, date_string_format):
-    print(date_string, date_string_format)
-    return timezone.make_aware(
-        datetime.strptime(date_string, date_string_format),
-        timezone.get_current_timezone(),
-    )
->>>>>>> d06be700
+    return redirect(reverse_string)
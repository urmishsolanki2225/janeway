--- conflicted
+++ resolved
@@ -71,7 +71,6 @@
             return False
 
 
-<<<<<<< HEAD
 def set_order(objects, order_attr_name, pk_list):
     """
     A generic implementation of model object ordering.
@@ -87,7 +86,7 @@
         object_.save()
 
     return objects
-=======
+
+  
 def day_month(date):
-    return date.strftime("%d-%b")
->>>>>>> 988b9673
+    return date.strftime("%d-%b")
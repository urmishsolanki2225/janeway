[
    {
        "group": {
            "name": "general"
        },
        "setting": {
            "description": "Display of feeds for this journal. Displayed on the About and the Submission pages.",
            "is_translatable": true,
            "name": "publication_fees",
            "pretty_name": "Publication Fees",
            "type": "rich-text"
        },
        "value": {
            "default": "<p>You should update this section to show any fees that your journal charges.</p>"
        }
    },
    {
        "group": {
            "name": "general"
        },
        "setting": {
            "description": "URL of the Journal's Publisher.",
            "is_translatable": false,
            "name": "publisher_url",
            "pretty_name": "Publisher URL",
            "type": "char"
        },
        "value": {
            "default": "https://a_publisher_url.com"
        }
    },
    {
        "group": {
            "name": "general"
        },
        "setting": {
            "description": "URL to an external privacy-policy, linked from the footer. If blank, it links to the Janeway CMS page: /site/privacy.",
            "is_translatable": false,
            "name": "privacy_policy_url",
            "pretty_name": "External Privacy Policy URL",
            "type": "char"
        },
        "value": {
            "default": null
        }
    },
    {
        "group": {
            "name": "general"
        },
        "setting": {
            "description": "Name of the Journal's Publisher. Displayed throughout the site and metadata.",
            "is_translatable": true,
            "name": "publisher_name",
            "pretty_name": "Publisher Name",
            "type": "char"
        },
        "value": {
            "default": ""
        }
    },
    {
        "group": {
            "name": "general"
        },
        "setting": {
            "description": "<p>Displayed on the About and Submission pages. You should update this to display the Journal's copyright requirements.",
            "is_translatable": true,
            "name": "copyright_notice",
            "pretty_name": "Copyright Notice",
            "type": "rich-text"
        },
        "value": {
            "default": ""
        }
    },
    {
        "group": {
            "name": "general"
        },
        "setting": {
            "description": "<p>Displayed on the Submission pages. You should update this to display the Journal's acceptance criteria.",
            "is_translatable": true,
            "name": "acceptance_criteria",
            "pretty_name": "Acceptance Criteria",
            "type": "rich-text"
        },
        "value": {
            "default": ""
        }
    },
    {
        "group": {
            "name": "general"
        },
        "setting": {
            "description": "<p>Overrides the term \"Collections\" across all the templates.</p>",
            "is_translatable": true,
            "name": "collection_name",
            "pretty_name": "Collection Name",
            "type": "text"
        },
        "value": {
            "default": ""
        }
    },
    {
        "group": {
            "name": "general"
        },
        "setting": {
            "description": "<p>Overrides the term \"Collections\" across all the templates.</p>",
            "is_translatable": true,
            "name": "collection_name_plural",
            "pretty_name": "Collection Name Plural",
            "type": "text"
        },
        "value": {
            "default": ""
        }
    },
    {
        "group": {
            "name": "general"
        },
        "setting": {
            "description": "Displayed on the About and Submission pages. You should update this with an ordered list of submission requirements.",
            "is_translatable": true,
            "name": "submission_checklist",
            "pretty_name": "Submission Checklist",
            "type": "rich-text"
        },
        "value": {
            "default": ""
        }
    },
    {
        "group": {
            "name": "general"
        },
        "setting": {
            "description": "System emails are sent From this address.",
            "is_translatable": false,
            "name": "from_address",
            "pretty_name": "From Address",
            "type": "char"
        },
        "value": {
            "default": "janeway@voyager.com"
        }
    },
    {
        "group": {
            "name": "email"
        },
        "setting": {
            "description": "Email sent to editors when they are assigned to a submission.",
            "is_translatable": true,
            "name": "editor_assignment",
            "pretty_name": "Editor Assignment",
            "type": "rich-text"
        },
        "value": {
            "default": "<p>Dear {{ editor.full_name }}, </p><p>You have been assigned as an editor to \"{{ article.title }}\" in the journal {{ request.journal.name }}.</p><p>If you are unable to be the editor for this article, please reply to this email.</p><p>You can view this article's data on the journal site: {{ review_in_review_url }} </p><p>Regards,</p><p>{{ request.user.signature|safe }}</p>"
        }
    },
    {
        "group": {
            "name": "email"
        },
        "setting": {
            "description": "Email sent to authors when they have submitted an article.",
            "is_translatable": true,
            "name": "submission_acknowledgement",
            "pretty_name": "Submission Acknowledgement",
            "type": "rich-text"
        },
        "value": {
            "default": "Dear {{ article.correspondence_author.full_name }}, <br><br>Thank you for submitting \"{{ article }}\" to {{ article.journal }}.<br><br> Your work will now be reviewed by an editor and we will be in touch as the peer-review process progresses.<br><br>Regards,<br>"
        }
    },
    {
        "group": {
            "name": "email"
        },
        "setting": {
            "description": "Email sent to editors when a reviewer accepts or declines a review.",
            "is_translatable": true,
            "name": "reviewer_acknowledgement",
            "pretty_name": "Reviewer Acknowledgement",
            "type": "rich-text"
        },
        "value": {
            "default": "Dear {{ review_assignment.editor.full_name }},<br/><br/>This is a notification that the reviewer {{ review_assignment.reviewer.full_name }} has responded to your review request for \" #{{ article.pk }}: {{ article.title }}\" in {{ article.journal.name }} and have {{ reviewer_decision }} to perform the review. You can view more information on the journal site: {{ review_in_review_url }} "
        }
    },
    {
        "group": {
            "name": "email"
        },
        "setting": {
            "description": "Email sent to authors when requesting revisions.",
            "is_translatable": true,
            "name": "request_revisions",
            "pretty_name": "Request Revisions",
            "type": "rich-text"
        },
        "value": {
            "default": "Dear {{ article.correspondence_author.full_name }},<br/><br/>We are requesting that you make some changes to your paper. Details of the changes required are below:<br/><br/>{{ revision.editor_note }}<br/><br/>You can access your revision here: {{ do_revisions_url }} br/><br/>Your revisions are due on {{ revision.date_due }}.<br/><br/>Regards, <br/>{{ request.user.signature|safe }}"
        }
    },
    {
        "group": {
            "name": "email"
        },
        "setting": {
            "description": "Email sent to reviewers when they agree to undertake a review.",
            "is_translatable": true,
            "name": "review_accept_acknowledgement",
            "pretty_name": "Review Acceptance Acknowledgement",
            "type": "rich-text"
        },
        "value": {
            "default": "Dear {{ review_assignment.reviewer.full_name }}, <br/><br/>Thank you for agreeing to review \"{{ article.title }}\" in {{ article.journal.name }}. <br/><br/>You can now access the manuscript and the review process at: {{ review_url }}  <br/><br/>Regards, <br/>{{ review_assignment.editor.signature|safe }}"
        }
    },
    {
        "group": {
            "name": "email"
        },
        "setting": {
            "description": "Email sent to reviewers when they complete a review.",
            "is_translatable": true,
            "name": "review_complete_reviewer_acknowledgement",
            "pretty_name": "Review Complete Acknowledgement",
            "type": "rich-text"
        },
        "value": {
            "default": "<p>Dear {{ review_assignment.reviewer.full_name }}, </p><p>Thank you for completing your review of \"{{ article.title }}\" in {{ article.journal.name }}. </p><p>We are extremely grateful for the work of reviewers, which greatly enhances the quality of the journal. </p><p>Thank you again and regards,</p><p>{{ review_assignment.editor.signature|safe }}</p>"
        }
    },
    {
        "group": {
            "name": "email"
        },
        "setting": {
            "description": "Email sent when a review assignment is updated.",
            "is_translatable": true,
            "name": "review_request_sent",
            "pretty_name": "Review Request Update",
            "type": "rich-text"
        },
        "value": {
            "default": "Dear {{ review_assignment.editor.full_name }}, <br><br>This is a notification that the reviewer status on \"{{ article.title }}\" in {{ article.journal.name }} has been <a href=\"{% journal_url 'review_in_review' review_assignment.article.pk  %}\">updated</a>. <br><br>Regards, <br>{{ request.user.signature|safe }}"
        }
    },
    {
        "group": {
            "name": "email"
        },
        "setting": {
            "description": "Email sent to editors when a reviewer complete a review.",
            "is_translatable": true,
            "name": "review_complete_acknowledgement",
            "pretty_name": "Review Complete Update",
            "type": "rich-text"
        },
        "value": {
            "default": "Dear {{ review_assignment.editor.full_name }}, <br/><br/>This is a notification that the reviewer status on \"{{ article.title }}\" in {{ article.journal.name }} has been updated.  You can view more information on the journal site: {{ review_in_review_url }}  <br/><br/>Regards,"
        }
    },
    {
        "group": {
            "name": "email"
        },
        "setting": {
            "description": "Email sent to reviewers when they agree to undertake a review.",
            "is_translatable": true,
            "name": "review_decline_acknowledgement",
            "pretty_name": "Review Decline Acknowledgement",
            "type": "rich-text"
        },
        "value": {
            "default": "Dear {{ review_assignment.reviewer.full_name }}, \n\nThank you for letting us know that you are unable to review \"{{ article.title }}\" in {{ article.journal.name }}.\n\n We are most grateful for your time.\n\nRegards,\n{{ request.user.signature|safe }}"
        }
    },
    {
        "group": {
            "name": "email"
        },
        "setting": {
            "description": "Email sent to reviewers to request a review.",
            "is_translatable": true,
            "name": "review_assignment",
            "pretty_name": "Review Assignment",
            "type": "rich-text"
        },
        "value": {
            "default": "Dear {{ review_assignment.reviewer.full_name }},<br/><br/>We are requesting that you undertake a review of \"{{ article.title }}\" in {{ article.journal.name }}.<br/><br/>We would be most grateful for your time as the feedback from our reviewers is of the utmost importance to our editorial decision-making processes.<br/><br/>You can let us know your decision or decline to undertake the review: {{ review_url }} <br/><br/>{{ article_details }}<br/><br/>Regards,<br/>{{ request.user.signature|safe }}"
        }
    },
    {
        "group": {
            "name": "email"
        },
        "setting": {
            "description": "Email to remind reviewers of a new request.",
            "is_translatable": true,
            "name": "default_review_reminder",
            "pretty_name": "Default Review Reminder",
            "type": "rich-text"
        },
        "value": {
            "default": "Dear {{ review_assignment.reviewer.full_name }},<br/><br/>We recently sent you an email requesting that you undertake a review of \"{{ article.title }}\" in {{ article.journal.name }}.<br/><br/>We would be most grateful for your time as the feedback from our reviewers is of the utmost importance to our editorial decision-making processes.<br/><br/>We would appreciate it if you could let us know your decision or decline to undertake the review: {{ review_url }} <br/><br/>Regards,<br/>{{ request.user.signature|safe }}"
        }
    },
    {
        "group": {
            "name": "email"
        },
        "setting": {
            "description": "Notify reviewer of accepted request and remind them to review submission.",
            "is_translatable": true,
            "name": "accepted_review_reminder",
            "pretty_name": "Accepted Review Reminder",
            "type": "rich-text"
        },
        "value": {
            "default": "Dear {{ review_assignment.reviewer.full_name }},<br/><br/>You recently agreed undertake a review of \"{{ article.title }}\" in {{ article.journal.name }}.<br/><br/>We would be most grateful for your time as the feedback from our reviewers is of the utmost importance to our editorial decision-making processes.<br/><br/>Check our site to undertake the review: {{ review_url }} <br/><br/>Regards,<br/>{{ request.user.signature|safe }}"
        }
    },
    {
        "group": {
            "name": "email"
        },
        "setting": {
            "description": "Email sent to authors when an article is accepted.",
            "is_translatable": true,
            "name": "review_decision_accept",
            "pretty_name": "Article Review Accept",
            "type": "rich-text"
        },
        "value": {
            "default": "<p>Dear {{ article.correspondence_author.full_name }},<br/><br/>We are happy to inform you that your article, \"{{ article.title }}\", has been accepted in {{ article.journal.name }}. Thank you for submitting such a strong manuscript.<br/></p><p>Peer review reports and feedback on the manuscript can be viewed at: {{ review_url }} </p><p>We will be back in touch soon to discuss the next stages of production.</p><p><br/>Regards,</p><p><br/>{{ request.user.signature|safe }}</p>"
        }
    },
    {
        "group": {
            "name": "email"
        },
        "setting": {
            "description": "Email sent to authors when an article is declined.",
            "is_translatable": true,
            "name": "review_decision_decline",
            "pretty_name": "Article Review Decline",
            "type": "rich-text"
        },
        "value": {
            "default": "<p>Dear {{ article.correspondence_author.full_name }},<br><br>We are sorry to inform you that \"{{ article.title }}\" has been declined in {{ article.journal.name }}.<br><br>You can view your reviews and feedback on the manuscript at: {{ review_url }} br><br>Regards,</p><p>{{ request.user.signature|safe }}</p>"
        }
    },
    {
        "group": {
            "name": "email"
        },
        "setting": {
            "description": "Email sent to editors when they are unassigned from an article",
            "is_translatable": true,
            "name": "unassign_editor",
            "pretty_name": "Unassign Editor",
            "type": "rich-text"
        },
        "value": {
            "default": "<p>Dear {{ assignment.editor.full_name }},</p><p>We are writing to let you know that you have been unassigned from the article \"{{ article.title }}\" in {{ article.journal.name }}.</p><p>Regards,</p>{{ request.user.signature|safe }}"
        }
    },
    {
        "group": {
            "name": "email_subject"
        },
        "setting": {
            "description": "Subject for Unassign Editor Email",
            "is_translatable": true,
            "name": "subject_unassign_editor",
            "pretty_name": "Subject Unassign Editor",
            "type": "text"
        },
        "value": {
            "default": "Unassigned as Editor"
        }
    },
    {
        "group": {
            "name": "email"
        },
        "setting": {
            "description": "Email sent to reviewers when a review request is withdrawn.",
            "is_translatable": true,
            "name": "review_withdrawl",
            "pretty_name": "Review Withdrawl",
            "type": "rich-text"
        },
        "value": {
            "default": "<p>Dear {{ review_assignment.reviewer.full_name }},</p><p>We are writing to let you know that the review request for \"{{ article.title }}\" in {{ article.journal.name }} has been cancelled.</p><p>We thank you for your time but your review is no longer required.</p><p>Regards,</p>{{ request.user.signature|safe }}"
        }
    },
    {
        "group": {
            "name": "general"
        },
        "setting": {
            "description": "Primary contact for the journal.",
            "is_translatable": true,
            "name": "main_contact",
            "pretty_name": "Main Contact",
            "type": "text"
        },
        "value": {
            "default": "{{ request.journal_settings.general.main_contact }}\n{{ request.journal.name }}"
        }
    },
    {
        "group": {
            "name": "general"
        },
        "setting": {
            "description": "Tacked onto the end of system automated emails where there is no actor.",
            "is_translatable": true,
            "name": "auto_signature",
            "pretty_name": "Auto Signature",
            "type": "rich-text"
        },
        "value": {
            "default": "{{ request.journal_settings.general.main_contact }}\n{{ request.journal.name }}"
        }
    },
    {
        "group": {
            "name": "Preprints"
        },
        "setting": {
            "description": "The maximum number of preprint DOIs that are allowed each month without the author paying.",
            "is_translatable": false,
            "name": "max_dois",
            "pretty_name": "Maximum preprint DOIs per month",
            "type": "number"
        },
        "value": {
            "default": "100"
        }
    },
    {
        "group": {
            "name": "Preprints"
        },
        "setting": {
            "description": "Allow authors to select to make their works publicly available during ongoing review.",
            "is_translatable": false,
            "name": "enable_preprints",
            "pretty_name": "Enable Preprints",
            "type": "boolean"
        },
        "value": {
            "default": ""
        }
    },
    {
        "group": {
            "name": "general"
        },
        "setting": {
            "description": "When enabled, we will send all log entries to slack.",
            "is_translatable": false,
            "name": "slack_logging",
            "pretty_name": "Slack Logging",
            "type": "boolean"
        },
        "value": {
            "default": ""
        }
    },
    {
        "group": {
            "name": "Identifiers"
        },
        "setting": {
            "description": "Whether or not to use Crossref DOIs.",
            "is_translatable": false,
            "name": "use_crossref",
            "pretty_name": "Use Crossref DOIs",
            "type": "boolean"
        },
        "value": {
            "default": "on"
        }
    },
    {
        "group": {
            "name": "Identifiers"
        },
        "setting": {
            "description": "Whether or not to use Crossref's test server.",
            "is_translatable": false,
            "name": "crossref_test",
            "pretty_name": "Use Crossref test deposit server",
            "type": "boolean"
        },
        "value": {
            "default": ""
        }
    },
    {
        "group": {
            "name": "Identifiers"
        },
        "setting": {
            "description": "The username to login to Crossref's deposit API.",
            "is_translatable": false,
            "name": "crossref_username",
            "pretty_name": "Crossref username",
            "type": "char"
        },
        "value": {
            "default": ""
        }
    },
    {
        "group": {
            "name": "Identifiers"
        },
        "setting": {
            "description": "The password to login to Crossref's deposit API.",
            "is_translatable": false,
            "name": "crossref_password",
            "pretty_name": "Crossref password",
            "type": "char"
        },
        "value": {
            "default": ""
        }
    },
    {
        "group": {
            "name": "Identifiers"
        },
        "setting": {
            "description": "The prefix for this journal on Crossref's system.",
            "is_translatable": false,
            "name": "crossref_prefix",
            "pretty_name": "Crossref prefix",
            "type": "char"
        },
        "value": {
            "default": ""
        }
    },
    {
        "group": {
            "name": "Identifiers"
        },
        "setting": {
            "description": "The name of the depositor for this journal on Crossref's system.",
            "is_translatable": false,
            "name": "crossref_name",
            "pretty_name": "Crossref depositor name",
            "type": "char"
        },
        "value": {
            "default": ""
        }
    },
    {
        "group": {
            "name": "Identifiers"
        },
        "setting": {
            "description": "The email of the depositor for this journal on Crossref's system.",
            "is_translatable": false,
            "name": "crossref_email",
            "pretty_name": "Crossref depositor email",
            "type": "char"
        },
        "value": {
            "default": ""
        }
    },
    {
        "group": {
            "name": "Identifiers"
        },
        "setting": {
            "description": "The name of the registrant for this journal on Crossref's system.",
            "is_translatable": false,
            "name": "crossref_registrant",
            "pretty_name": "Crossref registrant name",
            "type": "char"
        },
        "value": {
            "default": ""
        }
    },
    {
        "group": {
            "name": "Identifiers"
        },
        "setting": {
            "description": "Text to prepend to DOIs. Also used to generate URLs.",
            "is_translatable": false,
            "name": "doi_display_prefix",
            "pretty_name": "DOI display prefix",
            "type": "char"
        },
        "value": {
            "default": "https://doi.org/"
        }
    },
    {
        "group": {
            "name": "Identifiers"
        },
        "setting": {
            "description": "Text to append to DOIs. Also used to generate URLs.",
            "is_translatable": false,
            "name": "doi_display_suffix",
            "pretty_name": "DOI display suffix",
            "type": "char"
        },
        "value": {
            "default": ""
        }
    },
    {
        "group": {
            "name": "general"
        },
        "setting": {
            "description": "Name of the journal.",
            "is_translatable": true,
            "name": "journal_name",
            "pretty_name": "Journal Name",
            "type": "char"
        },
        "value": {
            "default": "Janeway JS"
        }
    },
    {
        "group": {
            "name": "general"
        },
        "setting": {
            "description": "The ISSN of the journal.",
            "is_translatable": false,
            "name": "journal_issn",
            "pretty_name": "Journal ISSN",
            "type": "char"
        },
        "value": {
            "default": "0000-0000"
        }
    },
    {
        "group": {
            "name": "general"
        },
        "setting": {
            "description": "The ISSN of the printed version of the journal.",
            "is_translatable": false,
            "name": "print_issn",
            "pretty_name": "Print ISSN",
            "type": "char"
        },
        "value": {
            "default": ""
        }
    },
    {
        "group": {
            "name": "general"
        },
        "setting": {
            "description": "The HTML theme set to use for the journal.",
            "is_translatable": false,
            "name": "journal_theme",
            "pretty_name": "Journal Theme",
            "type": "select"
        },
        "value": {
            "default": "OLH"
        }
    },
    {
        "group": {
            "name": "general"
        },
        "setting": {
            "description": "Guide shown to Copyeditors.",
            "is_translatable": true,
            "name": "copyediting_guidelines",
            "pretty_name": "Copyediting Guidelines",
            "type": "rich-text"
        },
        "value": {
            "default": "Here are some guidelines."
        }
    },
    {
        "group": {
            "name": "general"
        },
        "setting": {
            "description": "Guide shown to Author during Copyediting.",
            "is_translatable": true,
            "name": "author_copyediting_guidelines",
            "pretty_name": "Author Copyediting Guidelines",
            "type": "rich-text"
        },
        "value": {
            "default": "Here are some guidelines."
        }
    },
    {
        "group": {
            "name": "email"
        },
        "setting": {
            "description": "Email sent to copyeditors.",
            "is_translatable": true,
            "name": "copyeditor_assignment_notification",
            "pretty_name": "Copyedit Notify Copyeditor",
            "type": "rich-text"
        },
        "value": {
            "default": "<p>Dear {{ assignment.copyeditor.full_name }},<br/><br/>We are requesting that your undertake a copyedit for the article \"{{ assignment.article.title }}\".<br/><br/>This assignment is due on {{ assignment.due }}. You can access this task on the\u00a0journal site: {{ copyedit_requests_url }} </p><p><br/>Regards,</p><p>{{ request.user.signature|safe }}</p>"
        }
    },
    {
        "group": {
            "name": "email"
        },
        "setting": {
            "description": "Email sent to editor when copyedits are complete.",
            "is_translatable": true,
            "name": "copyeditor_notify_editor",
            "pretty_name": "Copyedit Notify Editor",
            "type": "rich-text"
        },
        "value": {
            "default": "Dear {{ assignment.editor.full_name }},<br/><br/>The copyedit task is now complete. You can view more information in the journal site: {{ article_copyediting_url }} <br/><br/>Regards, <br/>{{ request.user.signature|safe }}"
        }
    },
    {
        "group": {
            "name": "email"
        },
        "setting": {
            "description": "Email sent to Author asking them to review copyedits.",
            "is_translatable": true,
            "name": "copyeditor_notify_author",
            "pretty_name": "Copyedit Notify Author",
            "type": "rich-text"
        },
        "value": {
            "default": "Dear {{ assignment.article.correspondence_author.full_name }},<br/><br/>The copyeditor has completed their task, you can review the copyedits: {{ author_copyedit_url }} <br/><br/>Regards, <br/>{{ request.user.signature|safe }}"
        }
    },
    {
        "group": {
            "name": "email"
        },
        "setting": {
            "description": "Email sent to Copyeditor asking them to undertake further copyedits.",
            "is_translatable": true,
            "name": "copyeditor_reopen_task",
            "pretty_name": "Copyedit Reopen Task",
            "type": "rich-text"
        },
        "value": {
            "default": "Dear {{ assignment.copyeditor.full_name }},<br/><br/>We are requesting further copyedits article \"{{ assignment.article.title }}\". You can access this task on the\u00a0journal site: {{ copyedit_requests_url }} <br/><br/>[ADD FEEDBACK HERE].<br/><br/>Regards, <br/>{{ request.user.signature|safe }}"
        }
    },
    {
        "group": {
            "name": "email"
        },
        "setting": {
            "description": "Email sent to Copyeditor to thank them.",
            "is_translatable": true,
            "name": "copyeditor_ack",
            "pretty_name": "Copyedit Acknowledge",
            "type": "rich-text"
        },
        "value": {
            "default": "<p>Dear {{ assignment.copyeditor.full_name }},</p><p>Thank you for your efforts in copyediting this article.</p><p>Regards,</p><p>{{ request.user.signature|safe }}</p>"
        }
    },
    {
        "group": {
            "name": "email"
        },
        "setting": {
            "description": "Email sent to Editor when an author copyedit review is complete.",
            "is_translatable": true,
            "name": "author_copyedit_complete",
            "pretty_name": "Author Copyediting Complete",
            "type": "rich-text"
        },
        "value": {
            "default": "Dear {{ copyedit.editor.full_name }},<br/><br/>The author {{ author_review.author.full_name }} has completed their review.<br/><br/>Their comments can be accessed here: {{ editor_review_url }} <br/>"
        }
    },
    {
        "group": {
            "name": "general"
        },
        "setting": {
            "description": "Guidelines displayed to the typesetter.",
            "is_translatable": true,
            "name": "typesetting_guide",
            "pretty_name": "Typesetting Guidelines",
            "type": "rich-text"
        },
        "value": {
            "default": "Here are some guidelines."
        }
    },
    {
        "group": {
            "name": "email"
        },
        "setting": {
            "description": "Email sent to Production Manager on assignment.",
            "is_translatable": true,
            "name": "production_manager_notification",
            "pretty_name": "Production Manager Assignment Notification",
            "type": "rich-text"
        },
        "value": {
            "default": "<p>Dear {{ production_assignment.production_manager.full_name }},</p><p>This is an automatic notification from {{ request.user.full_name }} that you have been assigned to the production of article {{ production_assignment.article.title }}. You can view further information on this here: {{ production_article_url }} </p><p>Regards,</p>"
        }
    },
    {
        "group": {
            "name": "email"
        },
        "setting": {
            "description": "Email sent to Typesetter on task assignment.",
            "is_translatable": true,
            "name": "typesetter_notification",
            "pretty_name": "Typesetter Assignment Notification",
            "type": "rich-text"
        },
        "value": {
            "default": "<p>Dear {{ typeset_task.typesetter.full_name }},</p><p>This is a notification from {{ request.user.full_name }} that you have been assigned to the production of article {{ typeset_task.assignment.article.title }}. </p><p>You can view further information on this here: {{ typesetter_requests_url }} </p><p>Regards,</p><p>{{ request.user.signature|safe }}</p>"
        }
    },
    {
        "group": {
            "name": "email"
        },
        "setting": {
            "description": "Email sent to Production Manager on typeset task complete.",
            "is_translatable": true,
            "name": "typesetter_complete_notification",
            "pretty_name": "Typesetter Complete Notification",
            "type": "rich-text"
        },
        "value": {
            "default": "<p>Dear {{ production_assignment.production_manager.salutation_name }},</p><p>This is an notification from {{ request.user.full_name }} that typesetting for article {{ production_assignment.article.title }} has been completed. You can view further information on the journal site.: {{ production_article_url }} /p><p>Regards,<br/></p>"
        }
    },
    {
        "group": {
            "name": "email"
        },
        "setting": {
            "description": "Email sent to Typesetter to acknowledge a completed task.",
            "is_translatable": true,
            "name": "typeset_ack",
            "pretty_name": "Typesetter Acknowledgement",
            "type": "rich-text"
        },
        "value": {
            "default": "<p>Dear {{ production_assignment.editor.full_name }},</p><p>Production for article {{ article.title }} has been completed.</p><p>Regards</p><p>{{ request.user.signature|safe }}</p>"
        }
    },
    {
        "group": {
            "name": "email"
        },
        "setting": {
            "description": "Email sent to Editors when Production is Complete.",
            "is_translatable": true,
            "name": "production_complete",
            "pretty_name": "Production Complete",
            "type": "rich-text"
        },
        "value": {
            "default": "<p>This is a notification to inform you that Production is complete for article \"{{ article.title}}\".</p><p>Regards,</p><p>{{ request.user.signature|safe }}</p>"
        }
    },
    {
        "group": {
            "name": "email"
        },
        "setting": {
            "description": "Email sent to Typesetter to inform them that a task has been re-opened.",
            "is_translatable": true,
            "name": "typeset_reopened",
            "pretty_name": "Typeset Task Reopened",
            "type": "rich-text"
        },
        "value": {
            "default": "<p>Dear {{ typeset_task.typesetter.full_name }}</p><p>Thanks for your efforts typesetting the article, {{ typeset_task.article }}. This task has now been re-opened for further work: {{ proofing_requests_url }} </p><p>Regards,</p><p>{{ request.user.signature|safe }}</p>"
        }
    },
    {
        "group": {
            "name": "email"
        },
        "setting": {
            "description": "Auto email sent to Proofing Manager when they are assigned.",
            "is_translatable": true,
            "name": "notify_proofing_manager",
            "pretty_name": "Notify Proofing Manager",
            "type": "rich-text"
        },
        "value": {
            "default": "<p>Dear {{ proofing_assignment.proofing_manager.full_name }},</p><p>You have been assigned as the Proofing Manager: {{ proofing_article_url }} for {{ article.title }}.</p><p>Regards,</p><p>{{ request.user.signature|safe }}</p><p><br/></p>"
        }
    },
    {
        "group": {
            "name": "email"
        },
        "setting": {
            "description": "Email sent to the proofing manager on completion.",
            "is_translatable": true,
            "name": "notify_proofreader_complete",
            "pretty_name": "Notify Proofreader Complete",
            "type": "rich-text"
        },
        "value": {
            "default": "<p>Dear {{ proofing_task.round.assignment.proofing_manager.full_name }},<br/><br/>I have completed proofreading: {{ proofing_article_url }} for \"{{ proofing_task.round.assignment.article.title }}\".<br/></p><p><br/>Regards,</p><p>{{ request.user.signature|safe }}</p><p><br/></p>"
        }
    },
    {
        "group": {
            "name": "email"
        },
        "setting": {
            "description": "Email sent to a proofreader when they are given an assignment.",
            "is_translatable": true,
            "name": "notify_proofreader_assignment",
            "pretty_name": "Notify Proofreader of Assignment",
            "type": "rich-text"
        },
        "value": {
            "default": "<p>Dear {{ proofing_task.proofreader.full_name }},</p><p>You have been assigned a proofreading task: {{ proofing_requests_url }} for \"{{ article.title }}\". We would be most grateful for your assistance in proofreading this article.</p><p>Regards,</p><p>{{ request.user.signature|safe }}</p><p><br/></p>"
        }
    },
    {
        "group": {
            "name": "email"
        },
        "setting": {
            "description": "Email sent to the typesetter requesting changes based on Proofing feedback.",
            "is_translatable": true,
            "name": "notify_typesetter_proofing_changes",
            "pretty_name": "Notify Typesetter of Proofreading Feedback",
            "type": "rich-text"
        },
        "value": {
            "default": "<p>Dear {{ typesetter_proofing_task.typesetter.full_name }},</p><p>Changes have been requested for article \"{{ article.title }}\".</p><p>You can access this request from the requests page: {{ proofing_requests_url }} /p><p>Regards,<br/></p><p>{{ request.user.signature|safe }}</p><p><br/></p>"
        }
    },
    {
        "group": {
            "name": "email"
        },
        "setting": {
            "description": "Email sent to the typesetter and proofreaders thanking them.",
            "is_translatable": true,
            "name": "thank_proofreaders_and_typesetters",
            "pretty_name": "Thank Proofreaders and Typesetters",
            "type": "rich-text"
        },
        "value": {
            "default": "<p>Dear {{ user.full_name }}</p><p>Thank you for your efforts during the production of \"{{ article.title }}\".</p><p>Regards,</p><p>{{ request.user.signature|safe }}</p><p><br></p>"
        }
    },
    {
        "group": {
            "name": "email"
        },
        "setting": {
            "description": "Email sent to the Editor when Proofing is complete.",
            "is_translatable": true,
            "name": "notify_editor_proofing_complete",
            "pretty_name": "Notify Editor that Proofreading is Complete",
            "type": "rich-text"
        },
        "value": {
            "default": "<p>Dear {{ proofing_assignment.editor.full_name }},</p><p>Proofing for \"{{ article.title }}\" is now complete.</p><p>Regards,</p><p>{{ request.user.signature|safe }}</p><p><br/></p>"
        }
    },
    {
        "group": {
            "name": "email"
        },
        "setting": {
            "description": "Email sent to the proofreader when the manager cancels their task.",
            "is_translatable": true,
            "name": "notify_proofreader_cancelled",
            "pretty_name": "Notify Proofreader of Cancellation",
            "type": "rich-text"
        },
        "value": {
            "default": "<p>Dear {{ proofing_task.proofreader.full_name }},<br><br>The proofreading task for \"{{ proofing_task.round.assignment.article.title }}\" that was due on {{ proofing_task.due }} has been cancelled.</p><p><br>{% if user_content_message %}{{ user_content_message|safe }}{% endif %}</p><p>Regards,</p><p>{{ request.user.signature|safe }}</p>"
        }
    },
    {
        "group": {
            "name": "email"
        },
        "setting": {
            "description": "Notify the proofing manager that corrections are complete.",
            "is_translatable": true,
            "name": "typesetter_corrections_complete",
            "pretty_name": "Corrections Complete",
            "type": "rich-text"
        },
        "value": {
            "default": "<p>Dear {{ article.proofingassignment.proofing_manager.full_name }}</p><p>I have completed the proofing corrections: {{ proofing_article_url }} requested on \"{{ article }}\".</p><p>Regards,<br/></p><p>{{ request.user.signature|safe }}</p>"
        }
    },
    {
        "group": {
            "name": "email"
        },
        "setting": {
            "description": "Notify the author of their publication date and time.",
            "is_translatable": true,
            "name": "author_publication",
            "pretty_name": "Author Publication Notification",
            "type": "rich-text"
        },
        "value": {
            "default": "<p>Dear {{ article.correspondence_author.full_name }}<br><br>We are pleased to say that your article, \"{{ article.title }}\", is set for publication on {{ article.date_published|date:'Y-m-d' }} at {{ article.date_published|date:'H:i' }}.</p><p>You may want to consider one or more of the following in order to promote your research:</p><ul><li>Email a link to your paper to colleagues</li><li>Write a blog post about your paper</li><li>Upload it to your institutional repository or a subject repository.</li><li>Add to Wikipedia <a href=\"https://en.wikipedia.org/wiki/Wikipedia:Research_help/Scholars_and_experts\">where appropriate</a></li></ul><p>Regards,<br></p><p>{{ request.user.signature|safe }}</p>"
        }
    },
    {
        "group": {
            "name": "general"
        },
        "setting": {
            "description": "Guidelines displayed to the proofreader.",
            "is_translatable": true,
            "name": "proofreading_guide",
            "pretty_name": "Proofreading Guidelines",
            "type": "rich-text"
        },
        "value": {
            "default": "Here are some guidelines."
        }
    },
    {
        "group": {
            "name": "general"
        },
        "setting": {
            "description": "Guidelines displayed to the editor on the review page.",
            "is_translatable": true,
            "name": "review_steps",
            "pretty_name": "Review steps",
            "type": "rich-text"
        },
        "value": {
            "default": "<ol><li>Add files to your review round.</li><li>Select reviewers for your review round.</li><li>Once reviews are complete decide if revisions are required, if they are: add a revision task.</li><li>After revisions are complete, you may want to add a new round of peer review, go to: 1.</li></ol>"
        }
    },
    {
        "group": {
            "name": "general"
        },
        "setting": {
            "description": "Guidelines displayed to the editor on the copyediting page.",
            "is_translatable": true,
            "name": "copyediting_steps",
            "pretty_name": "Copyediting steps",
            "type": "rich-text"
        },
        "value": {
            "default": "<ol><li>Start a copyedit assignment: <ul><li>Choose a copyeditor</li><li>Choose the files available for the copyeditor</li><li>Add instructions and due date</li></ul></li><li>Request the author to review the copyedit task</li><li>After the review, you can: <ul><li>Accept the copyedit</li><li>Reopen the copyedit task and move back to step 1.</li></ul></li></ol>"
        }
    },
    {
        "group": {
            "name": "general"
        },
        "setting": {
            "description": "Guidelines displayed to the production manager on the production stage.",
            "is_translatable": true,
            "name": "production_steps",
            "pretty_name": "Production steps",
            "type": "rich-text"
        },
        "value": {
            "default": "Recommended steps for completing the Production stage:<ol><li>Assign a Typesetter (optional){% if production_assignment.typeset_tasks %}<i style=\"color: green;\" class=\"fa fa-check-circle info\">&nbsp;</i> {% endif %}</li>{% for task in production_assignment.typeset_tasks %}<li>Review typesetting task by {{ task.typesetter.full_name }} {% if task.editor_reviewed %}<i style=\"color: green;\" class=\"fa fa-check-circle info\">&nbsp;</i> {% endif %}</li>{% endfor %}<li>Have at lease one Galley file uploaded (required) {% if article.has_galley %} <i style=\"color: green;\" class=\"fa fa-check-circle info\">&nbsp;</i>{% endif %}</li></ol>"
        }
    },
    {
        "group": {
            "name": "general"
        },
        "setting": {
            "description": "Guidelines displayed to the proofing manager on the proofing stage.",
            "is_translatable": true,
            "name": "proofing_steps",
            "pretty_name": "Proofing steps",
            "type": "rich-text"
        },
        "value": {
            "default": "<ol><li>Select proofreaders for this proofing round.</li><li>Once proofing is completed decide:<ul><li>Request changes (sends the article back to the typesetter)</li><li>Acknowledge the task</li></ul></li><li>(optional) If changes have been completed, you may want to start a new round of Proofing and move to 1.</li><li>Finally, click \"Complete proofing\"</li></ol>"
        }
    },
    {
        "group": {
            "name": "general"
        },
        "setting": {
            "description": "When enabled, non staff will not be able to access the site.",
            "is_translatable": false,
            "name": "maintenance_mode",
            "pretty_name": "Enable Maintenance Mode",
            "type": "boolean"
        },
        "value": {
            "default": ""
        }
    },
    {
        "group": {
            "name": "general"
        },
        "setting": {
            "description": "Message displayed when maintenance mode is enabled.",
            "is_translatable": true,
            "name": "maintenance_message",
            "pretty_name": "Maintenance Mode Message",
            "type": "rich-text"
        },
        "value": {
            "default": "This server has been set to Maintenance Mode. It will be back shortly."
        }
    },
    {
        "group": {
            "name": "general"
        },
        "setting": {
            "description": "If checked, Editorial Team images will display.",
            "is_translatable": false,
            "name": "enable_editorial_images",
            "pretty_name": "Enable Editorial Team Image Display",
            "type": "boolean"
        },
        "value": {
            "default": ""
        }
    },
    {
        "group": {
            "name": "general"
        },
        "setting": {
            "description": "If checked, editorial team link will display in Navigation.",
            "is_translatable": false,
            "name": "enable_editorial_display",
            "pretty_name": "Enable Editorial Team Display",
            "type": "boolean"
        },
        "value": {
            "default": ""
        }
    },
    {
        "group": {
            "name": "general"
        },
        "setting": {
            "description": "If checked, editorial groups will have their own pages.",
            "is_translatable": false,
            "name": "multi_page_editorial",
            "pretty_name": "Enable Multi Page Editorial Team Display (is overwritten by Enable Team Display)",
            "type": "boolean"
        },
        "value": {
            "default": ""
        }
    },
    {
        "group": {
            "name": "email"
        },
        "setting": {
            "description": "Email sent when user requests a password reset.",
            "is_translatable": true,
            "name": "password_reset",
            "pretty_name": "Password Reset",
            "type": "rich-text"
        },
        "value": {
            "default": "<p>Dear {{ reset_token.account.full_name }},<br/><br/>A password reset for your account has been requested. You can reset your password at the following link:</p><p>{{ core_reset_password_url }} br/><br/></p>"
        }
    },
    {
        "group": {
            "name": "email"
        },
        "setting": {
            "description": "Email sent when user registers.",
            "is_translatable": true,
            "name": "new_user_registration",
            "pretty_name": "New User Registration",
            "type": "rich-text"
        },
        "value": {
            "default": "<p>Dear {{ user.full_name }}<br/><br/>Thank you for registering for {{ request.journal.name }}. You can confirm your account at the following link:</p><p><br/>{{ core_confirm_account_url }} <br/></p>"
        }
    },
    {
        "group": {
            "name": "general"
        },
        "setting": {
            "description": "If enabled, Sections Editors can only make a draft of a decision for a Senior Editor to review.",
            "is_translatable": false,
            "name": "draft_decisions",
            "pretty_name": "Draft Decisions",
            "type": "boolean"
        },
        "value": {
            "default": ""
        }
    },
    {
        "group": {
            "name": "general"
        },
        "setting": {
            "description": "If enabled, reviewers will be able to save the progress in a peer-review and come back later to complete it (Only recommended journals using custom review forms that are particularly long)",
            "is_translatable": false,
            "name": "enable_save_review_progress",
            "pretty_name": "Enable save review progress",
            "type": "boolean"
        },
        "value": {
            "default": ""
        }
    },
    {
        "group": {
            "name": "email"
        },
        "setting": {
            "description": "Email sent when a section editor makes a draft decision.",
            "is_translatable": true,
            "name": "draft_message",
            "pretty_name": "Draft Decisions Message",
            "type": "rich-text"
        },
        "value": {
            "default": "A section editor has made a draft decision: {{ review_in_review_url }} regarding an article in your section: {{ article.title }}.<br/><br/>The draft decision is [[DECISION TEXT ]].<br/><br/>Regards,<br/><br/>{{ request.user.signature|safe }} "
        }
    },
    {
        "group": {
            "name": "email"
        },
        "setting": {
            "description": "Email sent to the Editor when a section editor makes a draft decision.",
            "is_translatable": true,
            "name": "draft_editor_message",
            "pretty_name": "Draft Decisions Editor Message",
            "type": "rich-text"
        },
        "value": {
            "default": "<p>{{ draft.section_editor.full_name }} has drafted a decision for {{ article.title }}.</p><p>The section editor provided the following message:</p><p>{{ draft.message_to_editor|safe }}</p><p>You can view the draft decision on the\u00a0journal site: {{ review_edit_draft_decision_url }} <br/></p>"
        }
    },
    {
        "group": {
            "name": "email"
        },
        "setting": {
            "description": "Email sent to the Editor when there is a new submission.",
            "is_translatable": true,
            "name": "editor_new_submission",
            "pretty_name": "New Submission for Editor",
            "type": "rich-text"
        },
        "value": {
            "default": "A new article, {{ article.title }}, has been submitted.<br/><br/>You can assign an editor Here: {{ review_unassigned_article_url }} <br/><br/>Regards, <br/>"
        }
    },
    {
        "group": {
            "name": "general"
        },
        "setting": {
            "description": "If enabled, only Doc, Docx, RTF and ODT files will be accepted during submission.",
            "is_translatable": false,
            "name": "limit_manuscript_types",
            "pretty_name": "Limit Manuscript Types",
            "type": "boolean"
        },
        "value": {
            "default": ""
        }
    },
    {
        "group": {
            "name": "email"
        },
        "setting": {
            "description": "Email sent to the Section Editor when article is published.",
            "is_translatable": true,
            "name": "section_editor_pub_notification",
            "pretty_name": "Section Editor Publication Notification",
            "type": "rich-text"
        },
        "value": {
            "default": "<p>Dear {{ editor.full_name }},</p><p>An article that you served as section editor for, {{ article.title }}, has been set for publication.<br><br>The article will be published on {{ article.date_published }}<br><br>Regards,"
        }
    },
    {
        "group": {
            "name": "email"
        },
        "setting": {
            "description": "Email sent to the Peer Reviewer when article is published.",
            "is_translatable": true,
            "name": "peer_reviewer_pub_notification",
            "pretty_name": "Peer Reviewer Publication Notification",
            "type": "rich-text"
        },
        "value": {
            "default": "<p>Dear {{reviewer.full_name}}</p><p>An article that you served as peer reviewer for, \"{{ article.title }}\", has been set for publication.<br><br>The article will be published on {{ article.date_published }}.<br><br>Regards,"
        }
    },
    {
        "group": {
            "name": "general"
        },
        "setting": {
            "description": "If enabled, one click access links are emailed to reviewers.",
            "is_translatable": false,
            "name": "enable_one_click_access",
            "pretty_name": "Enable One Click Review Access",
            "type": "boolean"
        },
        "value": {
            "default": "on"
        }
    },
    {
        "group": {
            "name": "general"
        },
        "setting": {
            "description": "If enabled, the review dashboard will show all active reviews, otherwise just a count of completed reviews",
            "is_translatable": false,
            "name": "enable_expanded_review_details",
            "pretty_name": "Enable expanded review details",
            "type": "boolean"
        },
        "value": {
            "default": "on"
        }
    },
    {
        "group": {
            "name": "email"
        },
        "setting": {
            "description": "Digest email sent to editors..",
            "is_translatable": true,
            "name": "editor_digest",
            "pretty_name": "Editor Digest",
            "type": "rich-text"
        },
        "value": {
            "default": "<p>Unassigned Articles:</p><ul>{% for article in unassigned_articles %}<li>{{ article.title }}</li>{% endfor %}</ul><p>Overdue Reviews</p><ul>{% for review in overdue_reviews %}<li>{{ review.reviewer.full_name }} for article {{ review.article.title }}.</li>{% endfor %}</ul><p>Overdue Revisions</p><ul>{% for revision in overdue_revisions %}<li>{{ revision.article.correspondence_author.full_name }} for article {{ review.article.title }}.</li>{% endfor %}</ul><p>Overdue Proofing</p><ul>{% for proofing in overdue_proofing %}<li>{{ proofing.proofreader.full_name }} for article {{ proofing.round.assignment.article.title }}</li>{% endfor %}</ul><p>Awaiting Publication</p><ul>{% for article in awaiting_publication %}<li>{{ article.title }}</li>{% endfor %}</ul>"
        }
    },
    {
        "group": {
            "name": "email"
        },
        "setting": {
            "description": "Email sent to Reviewers.",
            "is_translatable": true,
            "name": "reviewer_digest",
            "pretty_name": "Review Digest",
            "type": "rich-text"
        },
        "value": {
            "default": "<p>Review Requests</p><ul>{% for review in pending_requests %}<li>{{ review.article.title }} due on {{ review.date_due }}</li>{% endfor %}</ul><p>Overdue Requests</p><ul>{% for review in overdue_requests %}<li>{{ review.article.title }} due on {{ review.date_due }}</li>{% endfor %}</ul>"
        }
    },
    {
        "group": {
            "name": "email"
        },
        "setting": {
            "description": "Email sent to Revision People.",
            "is_translatable": true,
            "name": "revision_digest",
            "pretty_name": "Revision Digest",
            "type": "rich-text"
        },
        "value": {
            "default": "<p>Revision Requests</p><ul>{% for revision in pending_requests %}<li>{{ revision.article.title }} due on {{ revision.date_due }}</li>{% endfor %}</ul><p>Overdue Requests</p><ul>{% for revision in overdue_requests %}<li>{{ revision.article.title }} due on {{ revision.date_due }}</li>{% endfor %}</ul>"
        }
    },
    {
        "group": {
            "name": "Identifiers"
        },
        "setting": {
            "description": "You can set your DOI pattern, fallback is 10.xxxx/{{ article.pk }}",
            "is_translatable": false,
            "name": "doi_pattern",
            "pretty_name": "DOI Pattern",
            "type": "char"
        },
        "value": {
            "default": "{{ article.journal.code }}.{{ article.pk }}"
        }
    },
    {
        "group": {
            "name": "general"
        },
        "setting": {
            "description": "Used for URL generation.",
            "is_translatable": false,
            "name": "is_secure",
            "pretty_name": "Journal Uses HTTPS",
            "type": "boolean"
        },
        "value": {
            "default": ""
        }
    },
    {
        "group": {
            "name": "crosscheck"
        },
        "setting": {
            "description": "Used to submit files for review",
            "is_translatable": false,
            "name": "username",
            "pretty_name": "Username for crosscheck/ithenticate",
            "type": "char"
        },
        "value": {
            "default": ""
        }
    },
    {
        "group": {
            "name": "crosscheck"
        },
        "setting": {
            "description": "If enabled, links to crosscheck reports will be displayed",
            "is_translatable": false,
            "name": "enable",
            "pretty_name": "Enable Crosscheck",
            "type": "boolean"
        },
        "value": {
            "default": ""
        }
    },
    {
        "group": {
            "name": "crosscheck"
        },
        "setting": {
            "description": "Used to submit files for review",
            "is_translatable": false,
            "name": "password",
            "pretty_name": "Password for crosscheck/ithenticate",
            "type": "char"
        },
        "value": {
            "default": ""
        }
    },
    {
        "group": {
            "name": "general"
        },
        "setting": {
            "description": "Selected Editors will receive a submission notification. If None, all Editors are emailed.",
            "is_translatable": false,
            "name": "editors_for_notification",
            "pretty_name": "Editors Notified on Submission",
            "type": "json"
        },
        "value": {
            "default": ""
        }
    },
    {
        "group": {
            "name": "general"
        },
        "setting": {
            "description": "A set of generic guidelines that reviewers should follow whilst undertaking review for this journal.",
            "is_translatable": true,
            "name": "reviewer_guidelines",
            "pretty_name": "Reviewer Guidelines",
            "type": "rich-text"
        },
        "value": {
            "default": "<p><strong>Review feedback</strong></p><p>1) Recommendation:</p><p>Please indicate which of the following options you recommend for this article: Accept; Minor Revisions; Major Revisions; Reject.</p><p>2) Content and argument:</p><p>Please comment on the originality, relevance and scholarly rigour of the article.</p><p>Please comment on whether existing literature in this area has been considered: is any relevant work missing? Are references to existing work accurate?</p><p>Do the introduction and conclusion reflect the argument in the main text?</p><p>Please comment on whether the abstract adequately summarises the article.</p><p>3) Writing style:</p><p>Is the manuscript logically structured and does the argument flow coherently?</p><p>Does the introduction detail the argument in a logical way and does the conclusion adequately summarise it?</p><p>Please comment on the quality of the writing style, commenting as appropriate on spelling, punctuation and grammar.</p><p><br /> </p><p>4) Figures:</p><p>Please comment on the article&rsquo;s use of tables, charts, figures, images or maps.</p><p>Please note if any of the above are missing captions or keys, or require any further editing.</p>\n<p>5) Formatting:</p><p>Does the manuscript adhere to the journal's guidelines?</p><p>Are citations and references formatted to house style?</p><p>6) General comments</p><p> If desired, please provide further comments and suggestions for improvement.</p>"
        }
    },
    {
        "group": {
            "name": "general"
        },
        "setting": {
            "description": "Sets Open, Blind or Double Blind as the default for the visibility drop down when creating a review assignment.",
            "is_translatable": false,
            "name": "default_review_visibility",
            "pretty_name": "Default Review Visibility",
            "type": "select"
        },
        "value": {
            "default": "double-blind"
        }
    },
    {
        "group": {
            "name": "general"
        },
        "setting": {
            "description": "The default number of days before a review assignment is due.",
            "is_translatable": false,
            "name": "default_review_days",
            "pretty_name": "Default Number of Days for Review",
            "type": "number"
        },
        "value": {
            "default": "56"
        }
    },
    {
        "group": {
            "name": "email"
        },
        "setting": {
            "description": "Sent when a user is assigned to production.",
            "is_translatable": true,
            "name": "production_assign_article",
            "pretty_name": "Production Assign Article",
            "type": "rich-text"
        },
        "value": {
            "default": "<p>Dear {{ user.full_name }}<br/><br/>This is an automatic notification from {{ request.journal.name }} that you have been assigned to the production of article {{ article.title }}. You can view further information on this on the journal site: {{ url }} </p><p>Regards,</p>"
        }
    },
    {
        "group": {
            "name": "general"
        },
        "setting": {
            "description": "Webhook for sending slack messages.",
            "is_translatable": false,
            "name": "slack_webhook",
            "pretty_name": "Slack Webhook",
            "type": "char"
        },
        "value": {
            "default": ""
        }
    },
    {
        "group": {
            "name": "email"
        },
        "setting": {
            "description": "Send to a user specified in notification manager.",
            "is_translatable": true,
            "name": "notification_submission",
            "pretty_name": "Submission Notification",
            "type": "rich-text"
        },
        "value": {
            "default": "<p>Dear {{ notification.user.full_name }},<br/><br/>This email is to notify you that {{ article.correspondence_author.full_name }} has submitted article \"{{ article.title }}\" to  {{ article.journal.name }}.</p><p>You can review the metadata in the journal site: {{ review_unassigned_url }} </p><p>Regards,</p>"
        }
    },
    {
        "group": {
            "name": "email"
        },
        "setting": {
            "description": "Send to a user specified in notification manager.",
            "is_translatable": true,
            "name": "notification_acceptance",
            "pretty_name": "Acceptance Notification",
            "type": "rich-text"
        },
        "value": {
            "default": "<p>Dear {{ notification.user.full_name }},<br><br>This email is to notify you that article \"{{ article.title }}\" with corresponding author&nbsp;{{ article.correspondence_author.full_name }} in {{ article.journal.name }} has been accepted for publication.</p>"
        }
    },
    {
        "group": {
            "name": "general"
        },
        "setting": {
            "description": "Localised description of the journal.",
            "is_translatable": true,
            "name": "journal_description",
            "pretty_name": "Journal Description",
            "type": "rich-text"
        },
        "value": {
            "default": "A journal."
        }
    },
    {
        "group": {
            "name": "general"
        },
        "setting": {
            "description": "Enables the CI submission field.",
            "is_translatable": false,
            "name": "submission_competing_interests",
            "pretty_name": "Competing Interests",
            "type": "boolean"
        },
        "value": {
            "default": ""
        }
    },
    {
        "group": {
            "name": "general"
        },
        "setting": {
            "description": "Enables the Non Specialist Summary submission field.",
            "is_translatable": false,
            "name": "submission_summary",
            "pretty_name": "Non Specialist Summary",
            "type": "boolean"
        },
        "value": {
            "default": ""
        }
    },
    {
        "group": {
            "name": "general"
        },
        "setting": {
            "description": "Journal's twitter handle.",
            "is_translatable": false,
            "name": "twitter_handle",
            "pretty_name": "Twitter Handle",
            "type": "char"
        },
        "value": {
            "default": ""
        }
    },
    {
        "group": {
            "name": "general"
        },
        "setting": {
            "description": "Default Review Form.",
            "is_translatable": false,
            "name": "default_review_form",
            "pretty_name": "Default Review Form",
            "type": "select"
        },
        "value": {
            "default": ""
        }
    },
    {
        "group": {
            "name": "general"
        },
        "setting": {
            "description": "Journal's Focus and Scope, displayed on the Submissions page.",
            "is_translatable": true,
            "name": "focus_and_scope",
            "pretty_name": "Focus and Scope",
            "type": "rich-text"
        },
        "value": {
            "default": "This should be updated to reflect your journals focus."
        }
    },
    {
        "group": {
            "name": "general"
        },
        "setting": {
            "description": "Journal's publication schedule, displayed on the Submissions page.",
            "is_translatable": true,
            "name": "publication_cycle",
            "pretty_name": "Publication Cycle",
            "type": "rich-text"
        },
        "value": {
            "default": "This journal published continuously all year round/publishes in issues every x months."
        }
    },
    {
        "group": {
            "name": "general"
        },
        "setting": {
            "description": "Peer Review Information, displayed on the Submissions page.",
            "is_translatable": true,
            "name": "peer_review_info",
            "pretty_name": "Peer Review Information",
            "type": "rich-text"
        },
        "value": {
            "default": "This journal operates a open/blind/double blind peer review policy."
        }
    },
    {
        "group": {
            "name": "general"
        },
        "setting": {
            "description": "Allow users to change their language.",
            "is_translatable": false,
            "name": "switch_language",
            "pretty_name": "Switch Language",
            "type": "boolean"
        },
        "value": {
            "default": ""
        }
    },
    {
        "group": {
            "name": "general"
        },
        "setting": {
            "description": "Allows journals to track usage with Google Analytics.",
            "is_translatable": true,
            "name": "google_analytics_code",
            "pretty_name": "Google Analytics Code",
            "type": "char"
        },
        "value": {
            "default": ""
        }
    },
    {
        "group": {
            "name": "email"
        },
        "setting": {
            "description": "Sent when an existing user updates their email address.",
            "is_translatable": true,
            "name": "user_email_change",
            "pretty_name": "User Email Change",
            "type": "rich-text"
        },
        "value": {
            "default": "<p>Dear {{ user.full_name }},</p><p>You have requested that your email address be updated.</p><p>You can confirm your account at the following link: confirm account: {{ core_confirm_account_url }} </p><p>Regards,</p>"
        }
    },
    {
        "group": {
            "name": "email"
        },
        "setting": {
            "description": "Sent when a copyediting assignment is updated.",
            "is_translatable": true,
            "name": "copyedit_updated",
            "pretty_name": "Copyediting Request Updated",
            "type": "rich-text"
        },
        "value": {
            "default": "<p>Dear {{ copyedit_assignment.copyeditor.full_name }},</p><p>Your copyediting assignment for article \"{{ copyedit_assignment.article.title }}\" has been updated. The due date is set to: {{ copyedit_assignment.due }}.</p><p>Regards, {{ request.user.signature|safe }}</p>"
        }
    },
    {
        "group": {
            "name": "email"
        },
        "setting": {
            "description": "Sent when a copyediting assignment is deleted.",
            "is_translatable": true,
            "name": "copyedit_deleted",
            "pretty_name": "Copyediting Request Deleted",
            "type": "rich-text"
        },
        "value": {
            "default": "<p>Dear {{ copyedit_assignment.copyeditor.full_name }},</p><p>Your copyediting assignment for article \"{{ copyedit_assignment.article.title }}\" has been deleted. We no longer require you to undertake this task.</p><p>Regards, {{ request.user.signature|safe }}</p>"
        }
    },
    {
        "group": {
            "name": "email"
        },
        "setting": {
            "description": "Sent when a typesetting assignment is deleted.",
            "is_translatable": true,
            "name": "typeset_deleted",
            "pretty_name": "Typesetting Request Deleted",
            "type": "rich-text"
        },
        "value": {
            "default": "<p>Dear {{ typeset_task.typesetter.full_name }},</p><p>Your typesetting assignment for article \"{{ typeset_task.assignment.article.title }}\" has been deleted. We no longer require you to undertake this task.</p><p>Regards, {{ request.user.signature|safe }}</p>"
        }
    },
    {
        "group": {
            "name": "email"
        },
        "setting": {
            "description": "Sent when a proofing assignment is edited.",
            "is_translatable": true,
            "name": "notify_proofreader_edited",
            "pretty_name": "Proofing Task Edited",
            "type": "rich-text"
        },
        "value": {
            "default": "<p>Dear {{ proofing_task.proofreader.full_name }},</p><p>Your proofing assignment for article \"{{ proofing_task.assignment.article.title }}\" has been updated. Its due it is now {{ proofing_task.due }}. If you cannot completed the task in this time, please get in touch by replying to this email.</p><p>Regards, {{ request.user.signature|safe }}</p>"
        }
    },
    {
        "value": {
            "default": "Copyediting Review Complete"
        },
        "setting": {
            "type": "text",
            "pretty_name": "Author Copyediting Complete",
            "is_translatable": true,
            "description": "Subject for Email sent to Editor when an author copyedit review is complete.",
            "name": "subject_author_copyedit_complete"
        },
        "group": {
            "name": "email_subject"
        }
    },
    {
        "value": {
            "default": "Article Publication"
        },
        "setting": {
            "type": "text",
            "pretty_name": "Article Publication",
            "is_translatable": true,
            "description": "Subject for Notify the proofing manager that corrections are complete.",
            "name": "subject_author_publication"
        },
        "group": {
            "name": "email_subject"
        }
    },
    {
        "value": {
            "default": "Copyediting Task Acknowledgement"
        },
        "setting": {
            "type": "text",
            "pretty_name": "Copyedit Acknowledge",
            "is_translatable": true,
            "description": "Subject for Email sent to Copyeditor to thank them.",
            "name": "subject_copyeditor_ack"
        },
        "group": {
            "name": "email_subject"
        }
    },
    {
        "value": {
            "default": "Copyediting Task"
        },
        "setting": {
            "type": "text",
            "pretty_name": "Copyedit Notify Copyeditor",
            "is_translatable": true,
            "description": "Subject for Email sent to copyeditors.",
            "name": "subject_copyeditor_assignment_notification"
        },
        "group": {
            "name": "email_subject"
        }
    },
    {
        "value": {
            "default": "Copyediting Review"
        },
        "setting": {
            "type": "text",
            "pretty_name": "Copyedit Notify Author",
            "is_translatable": true,
            "description": "Subject for Email sent to Author asking them to review copyedits.",
            "name": "subject_copyeditor_notify_author"
        },
        "group": {
            "name": "email_subject"
        }
    },
    {
        "value": {
            "default": "Copyediting Complete"
        },
        "setting": {
            "type": "text",
            "pretty_name": "Copyedit Notify Editor",
            "is_translatable": true,
            "description": "Subject for Email sent to editor when copyedits are complete.",
            "name": "subject_copyeditor_notify_editor"
        },
        "group": {
            "name": "email_subject"
        }
    },
    {
        "value": {
            "default": "Copyediting Task Reopened"
        },
        "setting": {
            "type": "text",
            "pretty_name": "Copyedit Reopen Task",
            "is_translatable": true,
            "description": "Subject for Email sent to Copyeditor asking them to undertake further copyedits.",
            "name": "subject_copyeditor_reopen_task"
        },
        "group": {
            "name": "email_subject"
        }
    },
    {
        "value": {
            "default": "Copyediting Task Deleted"
        },
        "setting": {
            "type": "text",
            "pretty_name": "Copyediting Request Deleted",
            "is_translatable": true,
            "description": "Subject for Sent when a copyediting assignment is deleted.",
            "name": "subject_copyedit_deleted"
        },
        "group": {
            "name": "email_subject"
        }
    },
    {
        "value": {
            "default": "Copyediting Task Updated"
        },
        "setting": {
            "type": "text",
            "pretty_name": "Copyediting Request Updated",
            "is_translatable": true,
            "description": "Subject for Sent when a copyediting assignment is updated.",
            "name": "subject_copyedit_updated"
        },
        "group": {
            "name": "email_subject"
        }
    },
    {
        "value": {
            "default": "Section Editor Draft Decision"
        },
        "setting": {
            "type": "text",
            "pretty_name": "Draft Decisions Editor Message",
            "is_translatable": true,
            "description": "Subject for Email sent to the Editor when a section editor makes a draft decision.",
            "name": "subject_draft_editor_message"
        },
        "group": {
            "name": "email_subject"
        }
    },
    {
        "value": {
            "default": "Draft Decision"
        },
        "setting": {
            "type": "text",
            "pretty_name": "Draft Decisions Message",
            "is_translatable": true,
            "description": "Subject for Email sent when a section editor makes a draft decision.",
            "name": "subject_draft_message"
        },
        "group": {
            "name": "email_subject"
        }
    },
    {
        "value": {
            "default": "Article Assignment"
        },
        "setting": {
            "type": "text",
            "pretty_name": "Editor Assignment",
            "is_translatable": true,
            "description": "Subject for Email sent to editors when they are assigned to a submission.",
            "name": "subject_editor_assignment"
        },
        "group": {
            "name": "email_subject"
        }
    },
    {
        "value": {
            "default": "Journal Digest"
        },
        "setting": {
            "type": "text",
            "pretty_name": "Editor Digest",
            "is_translatable": true,
            "description": "Subject for Email sent to Editors.",
            "name": "subject_editor_digest"
        },
        "group": {
            "name": "email_subject"
        }
    },
    {
        "value": {
            "default": "New Article Submitted"
        },
        "setting": {
            "type": "text",
            "pretty_name": "New Submission for Editor",
            "is_translatable": true,
            "description": "Subject for Email sent to the Editor when there is a new submission.",
            "name": "subject_editor_new_submission"
        },
        "group": {
            "name": "email_subject"
        }
    },
    {
        "value": {
            "default": "New Registration"
        },
        "setting": {
            "type": "text",
            "pretty_name": "New User Registration",
            "is_translatable": true,
            "description": "Subject for Email sent when user registers.",
            "name": "subject_new_user_registration"
        },
        "group": {
            "name": "email_subject"
        }
    },
    {
        "value": {
            "default": ""
        },
        "setting": {
            "type": "text",
            "pretty_name": "Acceptance Notification",
            "is_translatable": true,
            "description": "Subject for Send to a user specified in notification manager.",
            "name": "subject_notification_acceptance"
        },
        "group": {
            "name": "email_subject"
        }
    },
    {
        "value": {
            "default": ""
        },
        "setting": {
            "type": "text",
            "pretty_name": "Submission Notification",
            "is_translatable": true,
            "description": "Subject for Send to a user specified in notification manager.",
            "name": "subject_notification_submission"
        },
        "group": {
            "name": "email_subject"
        }
    },
    {
        "value": {
            "default": "Proofreading Complete"
        },
        "setting": {
            "type": "text",
            "pretty_name": "Notify Editor that Proofreading is Complete",
            "is_translatable": true,
            "description": "Subject for Email sent to the Editor when Proofing is complete.",
            "name": "subject_notify_editor_proofing_complete"
        },
        "group": {
            "name": "email_subject"
        }
    },
    {
        "value": {
            "default": "Proofing Manager Assignment"
        },
        "setting": {
            "type": "text",
            "pretty_name": "Notify Proofing Manager",
            "is_translatable": true,
            "description": "Subject for Auto email sent to Proofing Manager when they are assigned.",
            "name": "subject_notify_proofing_manager"
        },
        "group": {
            "name": "email_subject"
        }
    },
    {
        "value": {
            "default": "Proofreading Assignment"
        },
        "setting": {
            "type": "text",
            "pretty_name": "Notify Proofreader of Assignment",
            "is_translatable": true,
            "description": "Subject for Email sent to the typesetter requesting changes based on Proofing feedback.",
            "name": "subject_notify_proofreader_assignment"
        },
        "group": {
            "name": "email_subject"
        }
    },
    {
        "value": {
            "default": "Proofreading Assignment Cancelled"
        },
        "setting": {
            "type": "text",
            "pretty_name": "Notify Proofreader of Cancellation",
            "is_translatable": true,
            "description": "Subject for Email sent to the proofreader when the manager cancels their task.",
            "name": "subject_notify_proofreader_cancelled"
        },
        "group": {
            "name": "email_subject"
        }
    },
    {
        "value": {
            "default": "Proofreading Assignment Complete"
        },
        "setting": {
            "type": "text",
            "pretty_name": "Notify Proofreader Complete",
            "is_translatable": true,
            "description": "Subject for Email sent to the proofing manager on completion.",
            "name": "subject_notify_proofreader_complete"
        },
        "group": {
            "name": "email_subject"
        }
    },
    {
        "value": {
            "default": "Proofreading Assignment Edited"
        },
        "setting": {
            "type": "text",
            "pretty_name": "Proofing Task Edited",
            "is_translatable": true,
            "description": "Subject for Sent when a proofing assignment is edited.",
            "name": "subject_notify_proofreader_edited"
        },
        "group": {
            "name": "email_subject"
        }
    },
    {
        "value": {
            "default": "Proofreading Corrections"
        },
        "setting": {
            "type": "text",
            "pretty_name": "Notify Typesetter of Proofreading Feedback",
            "is_translatable": true,
            "description": "Subject for Email sent to the typesetter requesting changes based on Proofing feedback.",
            "name": "subject_notify_typesetter_proofing_changes"
        },
        "group": {
            "name": "email_subject"
        }
    },
    {
        "value": {
            "default": "Password Reset"
        },
        "setting": {
            "type": "text",
            "pretty_name": "Password Reset",
            "is_translatable": true,
            "description": "Subject for Email sent when user requests a password reset.",
            "name": "subject_password_reset"
        },
        "group": {
            "name": "email_subject"
        }
    },
    {
        "value": {
            "default": "Article You Reviewed"
        },
        "setting": {
            "type": "text",
            "pretty_name": "Peer Reviewer Publication Notification",
            "is_translatable": true,
            "description": "Subject for Email sent to the Peer Reviewer when article is published.",
            "name": "subject_peer_reviewer_pub_notification"
        },
        "group": {
            "name": "email_subject"
        }
    },
    {
        "value": {
            "default": "Production Assignment"
        },
        "setting": {
            "type": "text",
            "pretty_name": "Production Assign Article",
            "is_translatable": true,
            "description": "Subject for Sent when a user is assigned to production.",
            "name": "subject_production_assign_article"
        },
        "group": {
            "name": "email_subject"
        }
    },
    {
        "value": {
            "default": "Production Complete"
        },
        "setting": {
            "type": "text",
            "pretty_name": "Production Complete",
            "is_translatable": true,
            "description": "Subject for Email sent to Editors when Production is Complete.",
            "name": "subject_production_complete"
        },
        "group": {
            "name": "email_subject"
        }
    },
    {
        "value": {
            "default": "Production Manager Assignment"
        },
        "setting": {
            "type": "text",
            "pretty_name": "Production Manager Assignment Notification",
            "is_translatable": true,
            "description": "Subject for Email sent to Production Manager on assignment.",
            "name": "subject_production_manager_notification"
        },
        "group": {
            "name": "email_subject"
        }
    },
    {
        "value": {
            "default": "Article Requires Revisions"
        },
        "setting": {
            "type": "text",
            "pretty_name": "Request Revisions",
            "is_translatable": true,
            "description": "Subject for Email sent to editors when requesting revisions.",
            "name": "subject_request_revisions"
        },
        "group": {
            "name": "email_subject"
        }
    },
    {
        "value": {
            "default": "Reviewer Digest"
        },
        "setting": {
            "type": "text",
            "pretty_name": "Review Digest",
            "is_translatable": true,
            "description": "Subject for Email sent to Reviewers.",
            "name": "subject_reviewer_digest"
        },
        "group": {
            "name": "email_subject"
        }
    },
    {
        "value": {
            "default": "Review Assignment Acknowledgement"
        },
        "setting": {
            "type": "text",
            "pretty_name": "Review Assignment Accepted",
            "is_translatable": true,
            "description": "Subject for Email sent to reviewers when they agree to undertake a review.",
            "name": "subject_review_accept_acknowledgement"
        },
        "group": {
            "name": "email_subject"
        }
    },
    {
        "value": {
            "default": "Review Assignment Updated"
        },
        "setting": {
            "type": "text",
            "pretty_name": "Review Acknowledgement",
            "is_translatable": true,
            "description": "Subject for Email sent to editors when a reviewer accepts or declines a review.",
            "name": "subject_reviewer_acknowledgement"
        },
        "group": {
            "name": "email_subject"
        }
    },
    {
        "value": {
            "default": "Review Assignment Request"
        },
        "setting": {
            "type": "text",
            "pretty_name": "Review Assignment",
            "is_translatable": true,
            "description": "Subject for Email sent to reviewers to request a review.",
            "name": "subject_review_assignment"
        },
        "group": {
            "name": "email_subject"
        }
    },
    {
        "value": {
            "default": "Review Assignment Complete"
        },
        "setting": {
            "type": "text",
            "pretty_name": "Review Complete Update",
            "is_translatable": true,
            "description": "Subject for Email sent to editors when a reviewer complete a review.",
            "name": "subject_review_complete_acknowledgement"
        },
        "group": {
            "name": "email_subject"
        }
    },
    {
        "value": {
            "default": "Review Assignment Complete"
        },
        "setting": {
            "type": "text",
            "pretty_name": "Review Complete Acknowledgement",
            "is_translatable": true,
            "description": "Subject for Email sent to reviewers when they complete a review.",
            "name": "subject_review_complete_reviewer_acknowledgement"
        },
        "group": {
            "name": "email_subject"
        }
    },
    {
        "value": {
            "default": "Article Accepted"
        },
        "setting": {
            "type": "text",
            "pretty_name": "Article Review Accept",
            "is_translatable": true,
            "description": "Subject for Email sent to authors when an article is accepted.",
            "name": "subject_review_decision_accept"
        },
        "group": {
            "name": "email_subject"
        }
    },
    {
        "value": {
            "default": "Article Declined"
        },
        "setting": {
            "type": "text",
            "pretty_name": "Article Decline",
            "is_translatable": true,
            "description": "Subject for Email sent to authors when an article is declined.",
            "name": "subject_review_decision_decline"
        },
        "group": {
            "name": "email_subject"
        }
    },
    {
        "value": {
            "default": "Review Assignment Declined"
        },
        "setting": {
            "type": "text",
            "pretty_name": "Review Declination Acknowledgement",
            "is_translatable": true,
            "description": "Subject for Email sent to reviewers when they agree to undertake a review.",
            "name": "subject_review_decline_acknowledgement"
        },
        "group": {
            "name": "email_subject"
        }
    },
    {
        "value": {
            "default": "Review Request"
        },
        "setting": {
            "type": "text",
            "pretty_name": "Review Complete Update",
            "is_translatable": true,
            "description": "Subject for Email sent to editors when a reviewer request is sent.",
            "name": "subject_review_request_sent"
        },
        "group": {
            "name": "email_subject"
        }
    },
    {
        "value": {
            "default": "Review Assignment Withdrawn"
        },
        "setting": {
            "type": "text",
            "pretty_name": "Review Withdrawl",
            "is_translatable": true,
            "description": "Subject for Email sent to reviewers when a review request is withdrawn.",
            "name": "subject_review_withdrawl"
        },
        "group": {
            "name": "email_subject"
        }
    },
    {
        "value": {
            "default": "Revision Digest"
        },
        "setting": {
            "type": "text",
            "pretty_name": "Revision Digest",
            "is_translatable": true,
            "description": "Subject for Email sent to Revision People.",
            "name": "subject_revision_digest"
        },
        "group": {
            "name": "email_subject"
        }
    },
    {
        "value": {
            "default": "Article You Edited"
        },
        "setting": {
            "type": "text",
            "pretty_name": "Section Editor Publication Notification",
            "is_translatable": true,
            "description": "Subject for Email sent to the Section Editor when article is published.",
            "name": "subject_section_editor_pub_notification"
        },
        "group": {
            "name": "email_subject"
        }
    },
    {
        "value": {
            "default": "Article Submission"
        },
        "setting": {
            "type": "text",
            "pretty_name": "Submission Acknowledgement",
            "is_translatable": true,
            "description": "Subject for Email sent to authors when they have submitted an article.",
            "name": "subject_submission_acknowledgement"
        },
        "group": {
            "name": "email_subject"
        }
    },
    {
        "value": {
            "default": "Task Acknowledgement"
        },
        "setting": {
            "type": "text",
            "pretty_name": "Thank Proofreaders and Typesetters",
            "is_translatable": true,
            "description": "Subject for Email sent to the typesetter and proofreaders thanking them.",
            "name": "subject_thank_proofreaders_and_typesetters"
        },
        "group": {
            "name": "email_subject"
        }
    },
    {
        "value": {
            "default": "Typesetting Assignment Complete"
        },
        "setting": {
            "type": "text",
            "pretty_name": "Typesetter Complete Notification",
            "is_translatable": true,
            "description": "Subject for Email sent to Production Manager on typeset task complete.",
            "name": "subject_typesetter_complete_notification"
        },
        "group": {
            "name": "email_subject"
        }
    },
    {
        "value": {
            "default": "Corrections Complete"
        },
        "setting": {
            "type": "text",
            "pretty_name": "Corrections Complete",
            "is_translatable": true,
            "description": "Subject for Notify the proofing manager that corrections are complete.",
            "name": "subject_typesetter_corrections_complete"
        },
        "group": {
            "name": "email_subject"
        }
    },
    {
        "value": {
            "default": "Typesetting Assignment"
        },
        "setting": {
            "type": "text",
            "pretty_name": "Typesetter Assignment Notification",
            "is_translatable": true,
            "description": "Subject for Email sent to Typesetter on task assignment.",
            "name": "subject_typesetter_notification"
        },
        "group": {
            "name": "email_subject"
        }
    },
    {
        "value": {
            "default": "Typesetting Task Acknowledgement"
        },
        "setting": {
            "type": "text",
            "pretty_name": "Typesetter Acknowledgement",
            "is_translatable": true,
            "description": "Subject for Email sent to Typesetter to acknowledge a completed task.",
            "name": "subject_typeset_ack"
        },
        "group": {
            "name": "email_subject"
        }
    },
    {
        "value": {
            "default": "Typesetting Task Deleted"
        },
        "setting": {
            "type": "text",
            "pretty_name": "Typesetting Request Deleted",
            "is_translatable": true,
            "description": "Subject for Sent when a typesetting assignment is deleted.",
            "name": "subject_typeset_deleted"
        },
        "group": {
            "name": "email_subject"
        }
    },
    {
        "value": {
            "default": "Typesetting Task Reopened"
        },
        "setting": {
            "type": "text",
            "pretty_name": "Typeset Task Reopened",
            "is_translatable": true,
            "description": "Subject for Email sent to Typesetter to inform them that a task has been re-opened.",
            "name": "subject_typeset_reopened"
        },
        "group": {
            "name": "email_subject"
        }
    },
    {
        "value": {
            "default": "Email Change Notification"
        },
        "setting": {
            "type": "text",
            "pretty_name": "User Email Change",
            "is_translatable": true,
            "description": "Subject for Sent when an existing user updates their email address.",
            "name": "subject_user_email_change"
        },
        "group": {
            "name": "email_subject"
        }
    },
    {
        "value": {
            "default": ""
        },
        "setting": {
            "type": "boolean",
            "pretty_name": "Disable Submission",
            "is_translatable": false,
            "description": "If true, users cannot submit new articles.",
            "name": "disable_journal_submission"
        },
        "group": {
            "name": "general"
        }
    },
    {
        "value": {
            "default": ""
        },
        "setting": {
            "type": "boolean",
            "pretty_name": "User Automatically an Author",
            "is_translatable": false,
            "description": "If true, the submitting user will automatically be added as an author.",
            "name": "user_automatically_author"
        },
        "group": {
            "name": "general"
        }
    },
    {
        "value": {
            "default": ""
        },
        "setting": {
            "type": "boolean",
            "pretty_name": "Accepts Preprint Submissions",
            "is_translatable": false,
            "description": "If true, preprint authors can flow their preprint into the journal for publication.",
            "name": "accepts_preprint_submissions"
        },
        "group": {
            "name": "general"
        }
    },
    {
        "group": {
            "name": "general"
        },
        "setting": {
            "description": "Enables reviewer form download link.",
            "is_translatable": false,
            "name": "reviewer_form_download",
            "pretty_name": "Review Form Download",
            "type": "boolean"
        },
        "value": {
            "default": ""
        }
    },
    {
        "value": {
            "default": ""
        },
        "setting": {
            "type": "text",
            "pretty_name": "Matomo Tracking Code",
            "is_translatable": true,
            "description": "Tracking code for Matomo.",
            "name": "matromo_tracking_code"
        },
        "group": {
            "name": "general"
        }
    },
    {
        "value": {
            "default": "<p>This page is designed to help you ensure your submission is ready for and fits the scope of the journal.</p><p>Before submitting you should read over the guidelines here, then register an account (or login if you have an existing account)</p>"
        },
        "setting": {
            "type": "rich-text",
            "pretty_name": "Submission Page Text",
            "is_translatable": true,
            "description": "Introductory text displayed at the head of the Submission page.",
            "name": "submission_intro_text"
        },
        "group": {
            "name": "general"
        }
    },
    {
        "value": {
            "default": ""
        },
        "setting": {
            "type": "boolean",
            "pretty_name": "Abstracts Are Required",
            "is_translatable": false,
            "description": "If enabled all submissions will require an abstract.",
            "name": "abstract_required"
        },
        "group": {
            "name": "general"
        }
    },
    {
        "value": {
            "default": "Correction Task Cancelled"
        },
        "setting": {
            "type": "text",
            "pretty_name": "Correction Task Cancelled",
            "is_translatable": true,
            "description": "Subject for Email when Editor cancels or deletes a correction task.",
            "name": "subject_notify_correction_cancelled"
        },
        "group": {
            "name": "email_subject"
        }
    },
    {
        "group": {
            "name": "email"
        },
        "setting": {
            "description": "Email sent when an Editor cancels or deletes a correction task.",
            "is_translatable": false,
            "name": "notify_correction_cancelled",
            "pretty_name": "Correction Task Cancelled",
            "type": "rich-text"
        },
        "value": {
            "default": "<p>Dear {{ correction.typesetter.full_name }},</p><p>The correction task you were assigned for {{ article.title }} has been cancelled.</p><p>Regards,</p> {{ request.user.signature|safe }}"
        }
    },
    {
        "value": {
            "default": "<p>If you are undertaking a blind or double-blind review you must ensure that the file has any identifying text removed. Consider:</p> <ol> <li>If the paper has a title page removing the authors name and contact information.</li> <li>Check the bibliography and the text for self-citation</li> <li>Also check for mentions not made explicitly. The following phrases might give away an author&rsquo;s identity and should be edited:</li> <ul> <li>&lsquo;As I previously discussed&hellip;.&rsquo;</li> <li>&lsquo;As I have showed&hellip;&rsquo;</li> <li>&lsquo;My previous work&hellip;.&rsquo;</li> </ul> <li>Remove any identifying metadata from the file.</li> </ol>"
        },
        "setting": {
            "type": "rich-text",
            "pretty_name": "Review File Help",
            "is_translatable": true,
            "description": "Text displayed when a journal defaults to blind or double-blind review ensuring that files are anonymous.",
            "name": "review_file_help"
        },
        "group": {
            "name": "general"
        }
    },
    {
        "group": {
            "name": "general"
        },
        "setting": {
            "description": "This label appears on the Submit Start page and this setting allows you to customise what appears there.",
            "is_translatable": true,
            "name": "copyright_submission_label",
            "pretty_name": "Copyright Submission Label",
            "type": "char"
        },
        "value": {
            "default": "Author(s) agree to the copyright notice, which will apply to this submission if accepted"
        }
    },
    {
        "group": {
            "name": "general"
        },
        "setting": {
            "description": "The maximum number of proofreaders allowed per round. To disable this set to 0.",
            "is_translatable": false,
            "name": "max_proofreaders",
            "pretty_name": "Maximum Proofreders per Round",
            "type": "number"
        },
        "value": {
            "default": "0"
        }
    },
    {
        "group": {
            "name": "general"
        },
        "setting": {
            "description": "Lists all of the keywords used by a journal and for each keyword a list of articles that use it.",
            "is_translatable": false,
            "name": "keyword_list_page",
            "pretty_name": "Enable the Keyword list page",
            "type": "boolean"
        },
        "value": {
            "default": ""
        }
    },
    {
        "group": {
            "name": "general"
        },
        "setting": {
            "description": "If enabled, the journal about block will be rendered in the submissions page",
            "is_translatable": false,
            "name": "display_about_on_submissions",
            "pretty_name": "Display 'About' on submissions",
            "type": "boolean"
        },
        "value": {
            "default": "on"
        }
    },
    {
        "group": {
            "name": "article"
        },
        "setting": {
            "description": "If enabled this will suppress the how to cite block on the article page.",
            "is_translatable": false,
            "name": "suppress_how_to_cite",
            "pretty_name": "Suppress How to Cite",
            "type": "boolean"
        },
        "value": {
            "default": ""
        }
    },
    {
        "value": {
            "default": "Review Reminder"
        },
        "setting": {
            "type": "text",
            "pretty_name": "Accepted Review Reminder",
            "is_translatable": true,
            "description": "Subject for Accepted Review Reminder.",
            "name": "subject_accepted_review_reminder"
        },
        "group": {
            "name": "email_subject"
        }
    },
    {
        "value": {
            "default": "Review Reminder"
        },
        "setting": {
            "type": "text",
            "pretty_name": "Default Review Reminder",
            "is_translatable": true,
            "description": "Subject for Review Reminder.",
            "name": "subject_default_review_reminder"
        },
        "group": {
            "name": "email_subject"
        }
    },
    {
        "group": {
            "name": "article"
        },
        "setting": {
            "description": "If enabled guest editors will display on the article page for primary issues.",
            "is_translatable": false,
            "name": "display_guest_editors",
            "pretty_name": "Display Guest Editors",
            "type": "boolean"
        },
        "value": {
            "default": ""
        }
    },
    {
        "group": {
            "name": "general"
        },
        "setting": {
            "description": "Changes the generic text above the File Upload box on the Peer Review form page.",
            "is_translatable": true,
            "name": "peer_review_upload_text",
            "pretty_name": "Peer Review Upload Text",
            "type": "rich-text"
        },
        "value": {
            "default": "<p>You may upload a file in lieu of completing the review form. Please ensure you've covered all of the required fields below.</p>"
        }
    },
    {
        "group": {
            "name": "article"
        },
        "setting": {
            "description": "If enabled this will suppress the citations counter on the article page. The citation block will only appear for articles that have a citation. This setting is overruled by the Disable Metrics setting.",
            "is_translatable": false,
            "name": "suppress_citations_metric",
            "pretty_name": "Suppress Citation Metrics",
            "type": "boolean"
        },
        "value": {
            "default": ""
        }
    },
    {
        "group": {
            "name": "article"
        },
        "setting": {
            "description": "If enabled altmetric badges will be displayed in the sidebar.",
            "is_translatable": false,
            "name": "display_altmetric_badge",
            "pretty_name": "Display Altmetric Badges",
            "type": "boolean"
        },
        "value": {
            "default": ""
        }
    },
    {
        "group": {
            "name": "article"
        },
        "setting": {
            "description": "Select a badge type, 1, large-donut, large-bar etc. Defaults to '1' if none selected.",
            "is_translatable": false,
            "name": "altmetric_badge_type",
            "pretty_name": "Altermetric Badge Type",
            "type": "char"
        },
        "value": {
            "default": "1"
        }
    },
    {
        "group": {
            "name": "email"
        },
        "setting": {
            "description": "Email sent to a section editor when a senior editor declines their draft decision.",
            "is_translatable": true,
            "name": "notify_se_draft_declined",
            "pretty_name": "Draft Decision Declined",
            "type": "rich-text"
        },
        "value": {
            "default": "<p>Dear {{ draft_decision.section_editor.full_name }},</p><p>Thank you for logging your draft decision. The editor has declined this draft and has added the following message for you: </p>{{ draft_decision.editor_decline_rationale|safe }}<p>Regards</p>"
        }
    },
    {
        "group": {
            "name": "email_subject"
        },
        "setting": {
            "description": "Subject for Draft Decision Declined email",
            "is_translatable": true,
            "name": "subject_notify_se_draft_declined",
            "pretty_name": "Draft Decision Declined Subject",
            "type": "rich-text"
        },
        "value": {
            "default": "Draft Decision Declined"
        }
    },
    {
        "group": {
            "name": "general"
        },
        "setting": {
            "description": "If enabled, authors will see the requested, due, and complete date for their papers' review assignment. Otherwise, they will only have access to the review comments.",
            "is_translatable": false,
            "name": "enable_peer_review_data_block",
            "pretty_name": "Enable Peer Review Data Block",
            "type": "boolean"
        },
        "value": {
            "default": ""
        }
    },
    {
        "group": {
            "name": "general"
        },
        "setting": {
            "description": "If enabled the language buttons will use text rather than flags.",
            "is_translatable": false,
            "name": "enable_language_text",
            "pretty_name": "Language Button Text Override",
            "type": "boolean"
        },
        "value": {
            "default": ""
        }
    },
    {
        "group": {
            "name": "general"
        },
        "setting": {
            "description": "When this setting is enabled the review assignment page will attempt to match keywords with interests. Warning: This is an expensive process.",
            "is_translatable": false,
            "name": "enable_suggested_reviewers",
            "pretty_name": "Enable Suggested Reviewers",
            "type": "boolean"
        },
        "value": {
            "default": ""
        }
    },
    {
        "group": {
<<<<<<< HEAD
            "name": "general"
        },
        "setting": {
            "description": "Enable if you want to hide review metadata from authors (date assigned, decision, date completed).",
            "is_translatable": false,
            "name": "hide_review_metadata_from_authors",
            "pretty_name": "Hide Review Metadata from Authors",
            "type": "boolean"
        },
        "value": {
            "default": ""
=======
            "name": "news"
        },
        "setting": {
            "description": "Title for the News Page and Homepage block",
            "is_translatable": true,
            "name": "news_title",
            "pretty_name": "News Title",
            "type": "char"
        },
        "value": {
            "default": "News"
>>>>>>> c63f80ed
        }
    }
]<|MERGE_RESOLUTION|>--- conflicted
+++ resolved
@@ -3031,7 +3031,6 @@
     },
     {
         "group": {
-<<<<<<< HEAD
             "name": "general"
         },
         "setting": {
@@ -3043,7 +3042,10 @@
         },
         "value": {
             "default": ""
-=======
+          }
+    },
+    {
+        "group": {
             "name": "news"
         },
         "setting": {
@@ -3055,7 +3057,6 @@
         },
         "value": {
             "default": "News"
->>>>>>> c63f80ed
         }
     }
 ]
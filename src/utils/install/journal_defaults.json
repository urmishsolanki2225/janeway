--- conflicted
+++ resolved
@@ -2941,7 +2941,6 @@
     },
     {
         "group": {
-<<<<<<< HEAD
             "name": "email"
         },
         "setting": {
@@ -2968,7 +2967,6 @@
         },
         "value": {
             "default": "Draft Decision Declined"
-=======
             "name": "general"
         },
         "setting": {
@@ -2980,7 +2978,6 @@
         },
         "value": {
             "default": ""
->>>>>>> 52895600
         }
     }
 ]
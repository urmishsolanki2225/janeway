--- conflicted
+++ resolved
@@ -3151,7 +3151,6 @@
     },
     {
         "group": {
-<<<<<<< HEAD
             "name": "general"
         },
         "setting": {
@@ -3163,7 +3162,10 @@
         },
         "value": {
             "default": "--No support email set--"
-=======
+        }
+    },
+    {
+        "group": {
             "name": "email"
         },
         "setting": {
@@ -3175,12 +3177,10 @@
         },
         "value": {
             "default": "<p>Dear {{ revision.article.correspondence_author.full_name }},</p><p>Thank you for submitting your revisions for \"{{ revision.article.title }}\". We will be in touch with further information about your submission soon.</p><p>Best wishes,</p><p>{{ revision.editor.full_name }}</p>"
->>>>>>> 1b67fc8b
-        }
-    },
-    {
-        "group": {
-<<<<<<< HEAD
+        }
+    },
+    {
+        "group": {
             "name": "general"
         },
         "setting": {
@@ -3208,7 +3208,9 @@
         "value": {
             "default": "<p>Please upload the latest manuscript file. Separately upload any figures or data files needed during peer review.</p>"
         }
-=======
+    },
+    {
+          "group": {
             "name": "email_subject"
         },
         "setting": {
@@ -3251,6 +3253,5 @@
     	"value": {
     	    "default": "<p>For help with Janeway, contact <a href=\"mailto:{{ support_email }}\">{{ support_email }}</a>.</p>"
     	}
->>>>>>> 1b67fc8b
     }
 ]

[
    {
        "group": {
            "name": "general"
        },
        "setting": {
            "description": "Display of feeds for this journal. Displayed on the About and the Submission pages.",
            "is_translatable": true,
            "name": "publication_fees",
            "pretty_name": "Publication Fees",
            "type": "rich-text"
        },
        "value": {
            "default": "<p>You should update this section to show any fees that your journal charges.</p>"
        },
        "editable_by": [
            "editor",
            "journal-manager"
        ]
    },
    {
        "group": {
            "name": "general"
        },
        "setting": {
            "description": "URL of the Journal's Publisher.",
            "is_translatable": false,
            "name": "publisher_url",
            "pretty_name": "Publisher URL",
            "type": "char"
        },
        "value": {
            "default": "https://a_publisher_url.com"
        },
        "editable_by": [
            "editor",
            "journal-manager"
        ]
    },
    {
        "group": {
            "name": "general"
        },
        "setting": {
            "description": "URL to an external privacy-policy, linked from the footer. If blank, it links to the Janeway CMS page: /site/privacy.",
            "is_translatable": false,
            "name": "privacy_policy_url",
            "pretty_name": "External Privacy Policy URL",
            "type": "char"
        },
        "value": {
            "default": null
        },
        "editable_by": [
            "editor",
            "journal-manager"
        ]
    },
    {
        "group": {
            "name": "general"
        },
        "setting": {
            "description": "Name of the Journal's Publisher. Displayed throughout the site and metadata.",
            "is_translatable": true,
            "name": "publisher_name",
            "pretty_name": "Publisher Name",
            "type": "char"
        },
        "value": {
            "default": ""
        },
        "editable_by": [
            "editor",
            "journal-manager"
        ]
    },
    {
        "group": {
            "name": "general"
        },
        "setting": {
            "description": "<p>Displayed on the About and Submission pages. You should update this to display the Journal's copyright requirements.",
            "is_translatable": true,
            "name": "copyright_notice",
            "pretty_name": "Copyright Notice",
            "type": "rich-text"
        },
        "value": {
            "default": ""
        },
        "editable_by": [
            "journal-manager"
        ]
    },
    {
        "group": {
            "name": "general"
        },
        "setting": {
            "description": "<p>Displayed on the Submission pages. You should update this to display the Journal's acceptance criteria.",
            "is_translatable": true,
            "name": "acceptance_criteria",
            "pretty_name": "Acceptance Criteria",
            "type": "rich-text"
        },
        "value": {
            "default": ""
        },
        "editable_by": [
            "editor",
            "journal-manager"
        ]
    },
    {
        "group": {
            "name": "general"
        },
        "setting": {
            "description": "<p>Overrides the term \"Collections\" across all the templates.</p>",
            "is_translatable": true,
            "name": "collection_name",
            "pretty_name": "Collection Name",
            "type": "char"
        },
        "value": {
            "default": ""
        },
        "editable_by": [
            "editor",
            "journal-manager"
        ]
    },
    {
        "group": {
            "name": "general"
        },
        "setting": {
            "description": "<p>Overrides the term \"Collections\" across all the templates.</p>",
            "is_translatable": true,
            "name": "collection_name_plural",
            "pretty_name": "Collection Name Plural",
            "type": "char"
        },
        "value": {
            "default": ""
        },
        "editable_by": [
            "editor",
            "journal-manager"
        ]
    },
    {
        "group": {
            "name": "general"
        },
        "setting": {
            "description": "Displayed on the About and Submission pages. You should update this with an ordered list of submission requirements.",
            "is_translatable": true,
            "name": "submission_checklist",
            "pretty_name": "Submission Checklist",
            "type": "rich-text"
        },
        "value": {
            "default": ""
        },
        "editable_by": [
            "editor",
            "journal-manager"
        ]
    },
    {
        "group": {
            "name": "general"
        },
        "setting": {
            "description": "System emails are sent From this address.",
            "is_translatable": false,
            "name": "from_address",
            "pretty_name": "From Address",
            "type": "char"
        },
        "value": {
            "default": "noreply@example.org"
        },
        "editable_by": [
            "journal-manager"
        ]
    },
    {
        "group": {
            "name": "general"
        },
        "setting": {
            "description": "Address set as the 'Reply-to' for system emails.",
            "is_translatable": false,
            "name": "replyto_address",
            "pretty_name": "Reply-To Address",
            "type": "char"
        },
        "value": {
            "default": ""
        },
        "editable_by": [
            "editor",
            "journal-manager"
        ]
    },
    {
        "group": {
            "name": "email"
        },
        "setting": {
            "description": "Email sent to editors when they are assigned to a submission.",
            "is_translatable": true,
            "name": "editor_assignment",
            "pretty_name": "Editor Assignment",
            "type": "rich-text"
        },
        "value": {
            "default": "<p>Dear {{ editor.full_name }}, </p><p>You have been assigned as an editor to \"{{ article.safe_title }}\" in the journal {{ request.journal.name }}.</p><p>If you are unable to be the editor for this article, please reply to this email.</p><p>You can view this article's data on the journal site: {{ review_in_review_url }} </p><p>Regards,</p><p>{{ request.user.signature|safe }}</p>"
        },
        "editable_by": [
            "editor",
            "journal-manager"
        ]
    },
    {
        "group": {
            "name": "email"
        },
        "setting": {
            "description": "Email sent to authors when they have submitted an article.",
            "is_translatable": true,
            "name": "submission_acknowledgement",
            "pretty_name": "Submission Acknowledgement",
            "type": "rich-text"
        },
        "value": {
            "default": "Dear {{ article.correspondence_author.full_name }}, <br><br>Thank you for submitting \"{{ article }}\" to {{ article.journal }}.<br><br> Your work will now be reviewed by an editor and we will be in touch as the peer-review process progresses.<br><br>Regards,<br>"
        },
        "editable_by": [
            "editor",
            "journal-manager"
        ]
    },
    {
        "group": {
            "name": "email"
        },
        "setting": {
            "description": "Email sent to editors when a reviewer accepts or declines a review.",
            "is_translatable": true,
            "name": "reviewer_acknowledgement",
            "pretty_name": "Reviewer Acknowledgement",
            "type": "rich-text"
        },
        "value": {
            "default": "Dear {{ review_assignment.editor.full_name }},<br/><br/>This is a notification that the reviewer {{ review_assignment.reviewer.full_name }} has responded to your review request for \" #{{ article.pk }}: {{ article.safe_title }}\" in {{ article.journal.name }} and have {{ reviewer_decision }} to perform the review. You can view more information on the journal site: {{ review_in_review_url }} "
        },
        "editable_by": [
            "editor",
            "journal-manager"
        ]
    },
    {
        "group": {
            "name": "email"
        },
        "setting": {
            "description": "Email sent to authors when requesting revisions.",
            "is_translatable": true,
            "name": "request_revisions",
            "pretty_name": "Request Revisions",
            "type": "rich-text"
        },
        "value": {
            "default": "Dear {{ article.correspondence_author.full_name }},<br/><br/>We are requesting that you make some changes to your paper. <br/>You can access your revision here: {{ do_revisions_url }} <br/><br/>Your revisions are due on {{ revision.date_due }}.<br/><br/>Regards, <br/>{{ request.user.signature|safe }}"
        },
        "editable_by": [
            "editor",
            "journal-manager"
        ]
    },
    {
        "group": {
            "name": "email"
        },
        "setting": {
            "description": "Email sent to reviewers when they agree to undertake a review.",
            "is_translatable": true,
            "name": "review_accept_acknowledgement",
            "pretty_name": "Review Acceptance Acknowledgement",
            "type": "rich-text"
        },
        "value": {
            "default": "Dear {{ review_assignment.reviewer.full_name }}, <br/><br/>Thank you for agreeing to review \"{{ article.safe_title }}\" in {{ article.journal.name }}. <br/><br/>You can now access the manuscript and the review process at: {{ review_url }}  <br/><br/>Regards, <br/>{{ review_assignment.editor.signature|safe }}"
        },
        "editable_by": [
            "editor",
            "journal-manager"
        ]
    },
    {
        "group": {
            "name": "email"
        },
        "setting": {
            "description": "Email sent to reviewers when they complete a review.",
            "is_translatable": true,
            "name": "review_complete_reviewer_acknowledgement",
            "pretty_name": "Review Complete Acknowledgement",
            "type": "rich-text"
        },
        "value": {
            "default": "<p>Dear {{ review_assignment.reviewer.full_name }}, </p><p>Thank you for completing your review of \"{{ article.safe_title }}\" in {{ article.journal.name }}. </p><p>We are extremely grateful for the work of reviewers, which greatly enhances the quality of the journal. </p><p>Thank you again and regards,</p><p>{{ review_assignment.editor.signature|safe }}</p>"
        },
        "editable_by": [
            "editor",
            "journal-manager"
        ]
    },
    {
        "group": {
            "name": "email"
        },
        "setting": {
            "description": "Email sent when a review assignment is updated.",
            "is_translatable": true,
            "name": "review_request_sent",
            "pretty_name": "Review Request Update",
            "type": "rich-text"
        },
        "value": {
            "default": "Dear {{ review_assignment.editor.full_name }}, <br><br>This is a notification that the reviewer status on \"{{ article.safe_title }}\" in {{ article.journal.name }} has been <a href=\"{% journal_url 'review_in_review' review_assignment.article.pk  %}\">updated</a>. <br><br>Regards, <br>{{ request.user.signature|safe }}"
        },
        "editable_by": [
            "editor",
            "journal-manager"
        ]
    },
    {
        "group": {
            "name": "email"
        },
        "setting": {
            "description": "Email sent to editors when a reviewer complete a review.",
            "is_translatable": true,
            "name": "review_complete_acknowledgement",
            "pretty_name": "Review Complete Update",
            "type": "rich-text"
        },
        "value": {
            "default": "Dear {{ review_assignment.editor.full_name }}, <br/><br/>This is a notification that the reviewer status on \"{{ article.safe_title }}\" in {{ article.journal.name }} has been updated.  You can view more information on the journal site: {{ review_in_review_url }}  <br/><br/>Regards,"
        },
        "editable_by": [
            "editor",
            "journal-manager"
        ]
    },
    {
        "group": {
            "name": "email"
        },
        "setting": {
            "description": "Email sent to reviewers when they decline to undertake a review.",
            "is_translatable": true,
            "name": "review_decline_acknowledgement",
            "pretty_name": "Review Decline Acknowledgement",
            "type": "rich-text"
        },
        "value": {
            "default": "Dear {{ review_assignment.reviewer.full_name }}, \n\nThank you for letting us know that you are unable to review \"{{ article.safe_title }}\" in {{ article.journal.name }}.\n\n We are most grateful for your time.\n\nRegards,\n{{ request.user.signature|safe }}"
        },
        "editable_by": [
            "editor",
            "journal-manager"
        ]
    },
    {
        "group": {
            "name": "email"
        },
        "setting": {
            "description": "Email sent to reviewers to request a review.",
            "is_translatable": true,
            "name": "review_assignment",
            "pretty_name": "Review Assignment",
            "type": "rich-text"
        },
        "value": {
            "default": "Dear {{ review_assignment.reviewer.full_name }},<br/><br/>We are requesting that you undertake a review of \"{{ article.safe_title }}\" in {{ article.journal.name }}.<br/><br/>We would be most grateful for your time as the feedback from our reviewers is of the utmost importance to our editorial decision-making processes.<br/><br/>You can let us know your decision or decline to undertake the review: {{ review_url }} <br/><br/>{{ article_details }}<br/><br/>Regards,<br/>{{ request.user.signature|safe }}"
        },
        "editable_by": [
            "editor",
            "journal-manager"
        ]
    },
    {
        "group": {
            "name": "email"
        },
        "setting": {
            "description": "Email to remind reviewers of a new request.",
            "is_translatable": true,
            "name": "default_review_reminder",
            "pretty_name": "Default Review Reminder",
            "type": "rich-text"
        },
        "value": {
            "default": "Dear {{ review_assignment.reviewer.full_name }},<br/><br/>We recently sent you an email requesting that you undertake a review of \"{{ article.safe_title }}\" in {{ article.journal.name }}.<br/><br/>We would be most grateful for your time as the feedback from our reviewers is of the utmost importance to our editorial decision-making processes.<br/><br/>We would appreciate it if you could let us know your decision or decline to undertake the review: {{ review_url }} <br/><br/>Regards,<br/>{{ request.user.signature|safe }}"
        },
        "editable_by": [
            "editor",
            "journal-manager"
        ]
    },
    {
        "group": {
            "name": "email"
        },
        "setting": {
            "description": "Notify reviewer of accepted request and remind them to review submission.",
            "is_translatable": true,
            "name": "accepted_review_reminder",
            "pretty_name": "Accepted Review Reminder",
            "type": "rich-text"
        },
        "value": {
            "default": "Dear {{ review_assignment.reviewer.full_name }},<br/><br/>You recently agreed undertake a review of \"{{ article.safe_title }}\" in {{ article.journal.name }}.<br/><br/>We would be most grateful for your time as the feedback from our reviewers is of the utmost importance to our editorial decision-making processes.<br/><br/>Check our site to undertake the review: {{ review_url }} <br/><br/>Regards,<br/>{{ request.user.signature|safe }}"
        },
        "editable_by": [
            "editor",
            "journal-manager"
        ]
    },
    {
        "group": {
            "name": "email"
        },
        "setting": {
            "description": "Email sent to authors when an article is accepted.",
            "is_translatable": true,
            "name": "review_decision_accept",
            "pretty_name": "Article Review Accept",
            "type": "rich-text"
        },
        "value": {
            "default": "<p>Dear {{ article.correspondence_author.full_name }},<br/><br/>We are happy to inform you that your article, \"{{ article.safe_title }}\", has been accepted in {{ article.journal.name }}. Thank you for submitting such a strong manuscript.<br/></p><p>Peer review reports and feedback on the manuscript can be viewed at: {{ review_url }} </p><p>We will be back in touch soon to discuss the next stages of production.</p><p><br/>Regards,</p><p><br/>{{ request.user.signature|safe }}</p>"
        },
        "editable_by": [
            "editor",
            "journal-manager"
        ]
    },
    {
        "group": {
            "name": "email"
        },
        "setting": {
            "description": "Email sent to authors when an article is declined.",
            "is_translatable": true,
            "name": "review_decision_decline",
            "pretty_name": "Article Review Decline",
            "type": "rich-text"
        },
        "value": {
            "default": "<p>Dear {{ article.correspondence_author.full_name }},<br><br>We are sorry to inform you that \"{{ article.safe_title }}\" has been declined in {{ article.journal.name }}.<br><br>You can view your reviews and feedback on the manuscript at: {{ review_url }} <br><br>Regards,</p><p>{{ request.user.signature|safe }}</p>"
        },
        "editable_by": [
            "editor",
            "journal-manager"
        ]
    },
    {
        "group": {
            "name": "email"
        },
        "setting": {
            "description": "Email sent to authors when a decision to decline an article is reversed.",
            "is_translatable": true,
            "name": "review_decision_undecline",
            "pretty_name": "Undo Article Rejection",
            "type": "rich-text"
        },
        "value": {
            "default": "<p>Dear {{ article.correspondence_author.full_name }},<br><br>We wish to inform you that the earlier decision to decline \"{{ article.safe_title }}\" in {{ article.journal.name }} has been reversed. The article is now being reconsidered.<br><br>Regards,</p><p>{{ request.user.signature|safe }}</p>"
        },
        "editable_by": [
            "editor",
            "journal-manager"
        ]
    },
    {
        "group": {
            "name": "email"
        },
        "setting": {
            "description": "Email sent to editors when they are unassigned from an article",
            "is_translatable": true,
            "name": "unassign_editor",
            "pretty_name": "Unassign Editor",
            "type": "rich-text"
        },
        "value": {
            "default": "<p>Dear {{ assignment.editor.full_name }},</p><p>We are writing to let you know that you have been unassigned from the article \"{{ article.safe_title }}\" in {{ article.journal.name }}.</p><p>Regards,</p>{{ request.user.signature|safe }}"
        },
        "editable_by": [
            "editor",
            "journal-manager"
        ]
    },
    {
        "group": {
            "name": "email_subject"
        },
        "setting": {
            "description": "Subject for Unassign Editor Email",
            "is_translatable": true,
            "name": "subject_unassign_editor",
            "pretty_name": "Subject Unassign Editor",
            "type": "char"
        },
        "value": {
            "default": "Unassigned as Editor"
        },
        "editable_by": [
            "editor",
            "journal-manager"
        ]
    },
    {
        "group": {
            "name": "email"
        },
        "setting": {
            "description": "Email sent to reviewers when a review request is withdrawn.",
            "is_translatable": true,
            "name": "review_withdrawl",
            "pretty_name": "Review Withdrawl",
            "type": "rich-text"
        },
        "value": {
            "default": "<p>Dear {{ review_assignment.reviewer.full_name }},</p><p>We are writing to let you know that the review request for \"{{ article.safe_title }}\" in {{ article.journal.name }} has been cancelled.</p><p>We thank you for your time but your review is no longer required.</p><p>Regards,</p>{{ request.user.signature|safe }}"
        },
        "editable_by": [
            "editor",
            "journal-manager"
        ]
    },
    {
        "group": {
            "name": "general"
        },
        "setting": {
            "description": "Primary contact for the journal.",
            "is_translatable": true,
            "name": "main_contact",
            "pretty_name": "Main Contact",
            "type": "text"
        },
        "value": {
            "default": "{{ request.journal_settings.general.main_contact }}\n{{ request.journal.name }}"
        },
        "editable_by": [
            "editor",
            "journal-manager"
        ]
    },
    {
        "group": {
            "name": "general"
        },
        "setting": {
            "description": "Tacked onto the end of system automated emails where there is no actor.",
            "is_translatable": true,
            "name": "auto_signature",
            "pretty_name": "Auto Signature",
            "type": "rich-text"
        },
        "value": {
            "default": "{{ request.journal_settings.general.main_contact }}\n{{ request.journal.name }}"
        },
        "editable_by": [
            "editor",
            "journal-manager"
        ]
    },
    {
        "group": {
            "name": "Preprints"
        },
        "setting": {
            "description": "The maximum number of preprint DOIs that are allowed each month without the author paying.",
            "is_translatable": false,
            "name": "max_dois",
            "pretty_name": "Maximum preprint DOIs per month",
            "type": "number"
        },
        "value": {
            "default": "100"
        },
        "editable_by": [
            "editor",
            "journal-manager"
        ]
    },
    {
        "group": {
            "name": "Preprints"
        },
        "setting": {
            "description": "Allow authors to select to make their works publicly available during ongoing review.",
            "is_translatable": false,
            "name": "enable_preprints",
            "pretty_name": "Enable Preprints",
            "type": "boolean"
        },
        "value": {
            "default": ""
        },
        "editable_by": [
            "editor",
            "journal-manager"
        ]
    },
    {
        "group": {
            "name": "general"
        },
        "setting": {
            "description": "When enabled, we will send all log entries to slack.",
            "is_translatable": false,
            "name": "slack_logging",
            "pretty_name": "Slack Logging",
            "type": "boolean"
        },
        "value": {
            "default": ""
        },
        "editable_by": [
            "editor",
            "journal-manager"
        ]
    },
    {
        "group": {
            "name": "Identifiers"
        },
        "setting": {
            "description": "Whether or not to use Crossref DOIs.",
            "is_translatable": false,
            "name": "use_crossref",
            "pretty_name": "Use Crossref DOIs",
            "type": "boolean"
        },
        "value": {
            "default": "on"
        },
        "editable_by": [
            "editor",
            "journal-manager"
        ]
    },
    {
        "group": {
            "name": "Identifiers"
        },
        "setting": {
            "description": "Whether or not to use Crossref's test server.",
            "is_translatable": false,
            "name": "crossref_test",
            "pretty_name": "Use Crossref test deposit server",
            "type": "boolean"
        },
        "value": {
            "default": ""
        },
        "editable_by": [
            "editor",
            "journal-manager"
        ]
    },
    {
        "group": {
            "name": "Identifiers"
        },
        "setting": {
            "description": "The username to log in to Crossref's deposit API.",
            "is_translatable": false,
            "name": "crossref_username",
            "pretty_name": "Crossref username",
            "type": "char"
        },
        "value": {
            "default": ""
        },
        "editable_by": [
            "editor",
            "journal-manager"
        ]
    },
    {
        "group": {
            "name": "Identifiers"
        },
        "setting": {
            "description": "The password to log in to Crossref's deposit API.",
            "is_translatable": false,
            "name": "crossref_password",
            "pretty_name": "Crossref password",
            "type": "char"
        },
        "value": {
            "default": ""
        },
        "editable_by": [
            "editor",
            "journal-manager"
        ]
    },
    {
        "group": {
            "name": "Identifiers"
        },
        "setting": {
            "description": "The prefix for this journal on Crossref's system.",
            "is_translatable": false,
            "name": "crossref_prefix",
            "pretty_name": "Crossref prefix",
            "type": "char"
        },
        "value": {
            "default": ""
        },
        "editable_by": [
            "editor",
            "journal-manager"
        ]
    },
    {
        "group": {
            "name": "Identifiers"
        },
        "setting": {
            "description": "The name of the depositor for this journal on Crossref's system.",
            "is_translatable": false,
            "name": "crossref_name",
            "pretty_name": "Crossref depositor name",
            "type": "char"
        },
        "value": {
            "default": ""
        },
        "editable_by": [
            "editor",
            "journal-manager"
        ]
    },
    {
        "group": {
            "name": "Identifiers"
        },
        "setting": {
            "description": "The email of the depositor for this journal on Crossref's system.",
            "is_translatable": false,
            "name": "crossref_email",
            "pretty_name": "Crossref depositor email",
            "type": "char"
        },
        "value": {
            "default": ""
        },
        "editable_by": [
            "editor",
            "journal-manager"
        ]
    },
    {
        "group": {
            "name": "Identifiers"
        },
        "setting": {
            "description": "The name of the registrant for this journal on Crossref's system.",
            "is_translatable": false,
            "name": "crossref_registrant",
            "pretty_name": "Crossref registrant name",
            "type": "char"
        },
        "value": {
            "default": ""
        },
        "editable_by": [
            "editor",
            "journal-manager"
        ]
    },
    {
        "group": {
            "name": "Identifiers"
        },
        "setting": {
            "description": "Text to prepend to DOIs. Also used to generate URLs.",
            "is_translatable": false,
            "name": "doi_display_prefix",
            "pretty_name": "DOI display prefix",
            "type": "char"
        },
        "value": {
            "default": "https://doi.org/"
        },
        "editable_by": [
            "editor",
            "journal-manager"
        ]
    },
    {
        "group": {
            "name": "Identifiers"
        },
        "setting": {
            "description": "Text to append to DOIs. Also used to generate URLs.",
            "is_translatable": false,
            "name": "doi_display_suffix",
            "pretty_name": "DOI display suffix",
            "type": "char"
        },
        "value": {
            "default": ""
        },
        "editable_by": [
            "editor",
            "journal-manager"
        ]
    },
    {
        "group": {
            "name": "general"
        },
        "setting": {
            "description": "Name of the journal.",
            "is_translatable": true,
            "name": "journal_name",
            "pretty_name": "Journal Name",
            "type": "char"
        },
        "value": {
            "default": "Janeway JS"
        },
        "editable_by": [
            "editor",
            "journal-manager"
        ]
    },
    {
        "group": {
            "name": "general"
        },
        "setting": {
            "description": "The ISSN of the journal.",
            "is_translatable": false,
            "name": "journal_issn",
            "pretty_name": "Journal ISSN",
            "type": "char"
        },
        "value": {
            "default": "0000-0000"
        },
        "editable_by": [
            "editor",
            "journal-manager"
        ]
    },
    {
        "group": {
            "name": "general"
        },
        "setting": {
            "description": "The ISSN of the printed version of the journal.",
            "is_translatable": false,
            "name": "print_issn",
            "pretty_name": "Print ISSN",
            "type": "char"
        },
        "value": {
            "default": ""
        },
        "editable_by": [
            "editor",
            "journal-manager"
        ]
    },
    {
        "group": {
            "name": "general"
        },
        "setting": {
            "description": "The HTML theme set to use for the journal.",
            "is_translatable": false,
            "name": "journal_theme",
            "pretty_name": "Journal Theme",
            "type": "select"
        },
        "value": {
            "default": "OLH"
        },
        "editable_by": [
            "editor",
            "journal-manager"
        ]
    },
    {
        "group": {
            "name": "general"
        },
        "setting": {
            "description": "When using a custom theme you can set the base theme, when a template from a custom theme is missing templates from the base theme will be used as a backup.",
            "is_translatable": false,
            "name": "journal_base_theme",
            "pretty_name": "Journal Base Theme",
            "type": "select"
        },
        "value": {
            "default": "OLH"
        },
        "editable_by": [
            "editor",
            "journal-manager"
        ]
    },
    {
        "group": {
            "name": "general"
        },
        "setting": {
            "description": "Guide shown to Copyeditors.",
            "is_translatable": true,
            "name": "copyediting_guidelines",
            "pretty_name": "Copyediting Guidelines",
            "type": "rich-text"
        },
        "value": {
            "default": "Here are some guidelines."
        },
        "editable_by": [
            "editor",
            "journal-manager"
        ]
    },
    {
        "group": {
            "name": "general"
        },
        "setting": {
            "description": "Guide shown to Author during Copyediting.",
            "is_translatable": true,
            "name": "author_copyediting_guidelines",
            "pretty_name": "Author Copyediting Guidelines",
            "type": "rich-text"
        },
        "value": {
            "default": "Here are some guidelines."
        },
        "editable_by": [
            "editor",
            "journal-manager"
        ]
    },
    {
        "group": {
            "name": "email"
        },
        "setting": {
            "description": "Email sent to copyeditors.",
            "is_translatable": true,
            "name": "copyeditor_assignment_notification",
            "pretty_name": "Copyedit Notify Copyeditor",
            "type": "rich-text"
        },
        "value": {
            "default": "<p>Dear {{ assignment.copyeditor.full_name }},<br/><br/>We are requesting that your undertake a copyedit for the article \"{{ assignment.article.safe_title }}\".<br/><br/>This assignment is due on {{ assignment.due }}. You can access this task on the\u00a0journal site: {{ copyedit_requests_url }} </p><p><br/>Regards,</p><p>{{ request.user.signature|safe }}</p>"
        },
        "editable_by": [
            "editor",
            "journal-manager"
        ]
    },
    {
        "group": {
            "name": "email"
        },
        "setting": {
            "description": "Email sent to editor when copyedits are complete.",
            "is_translatable": true,
            "name": "copyeditor_notify_editor",
            "pretty_name": "Copyedit Notify Editor",
            "type": "rich-text"
        },
        "value": {
            "default": "Dear {{ assignment.editor.full_name }},<br/><br/>The copyedit task is now complete. You can view more information in the journal site: {{ article_copyediting_url }} <br/><br/>Regards, <br/>{{ request.user.signature|safe }}"
        },
        "editable_by": [
            "editor",
            "journal-manager"
        ]
    },
    {
        "group": {
            "name": "email"
        },
        "setting": {
            "description": "Email sent to Author asking them to review copyedits.",
            "is_translatable": true,
            "name": "copyeditor_notify_author",
            "pretty_name": "Copyedit Notify Author",
            "type": "rich-text"
        },
        "value": {
            "default": "Dear {{ assignment.article.correspondence_author.full_name }},<br/><br/>The copyeditor has completed their task, you can review the copyedits: {{ author_copyedit_url }} <br/><br/>Regards, <br/>{{ request.user.signature|safe }}"
        },
        "editable_by": [
            "editor",
            "journal-manager"
        ]
    },
    {
        "group": {
            "name": "email"
        },
        "setting": {
            "description": "Email sent to Copyeditor asking them to undertake further copyedits.",
            "is_translatable": true,
            "name": "copyeditor_reopen_task",
            "pretty_name": "Copyedit Reopen Task",
            "type": "rich-text"
        },
        "value": {
            "default": "Dear {{ assignment.copyeditor.full_name }},<br/><br/>We are requesting further copyedits article \"{{ assignment.article.safe_title }}\". You can access this task on the\u00a0journal site: {{ copyedit_requests_url }} <br/><br/>[ADD FEEDBACK HERE].<br/><br/>Regards, <br/>{{ request.user.signature|safe }}"
        },
        "editable_by": [
            "editor",
            "journal-manager"
        ]
    },
    {
        "group": {
            "name": "email"
        },
        "setting": {
            "description": "Email sent to Copyeditor to thank them.",
            "is_translatable": true,
            "name": "copyeditor_ack",
            "pretty_name": "Copyedit Acknowledge",
            "type": "rich-text"
        },
        "value": {
            "default": "<p>Dear {{ assignment.copyeditor.full_name }},</p><p>Thank you for your efforts in copyediting this article.</p><p>Regards,</p><p>{{ request.user.signature|safe }}</p>"
        },
        "editable_by": [
            "editor",
            "journal-manager"
        ]
    },
    {
        "group": {
            "name": "email"
        },
        "setting": {
            "description": "Email sent to Editor when an author copyedit review is complete.",
            "is_translatable": true,
            "name": "author_copyedit_complete",
            "pretty_name": "Author Copyediting Complete",
            "type": "rich-text"
        },
        "value": {
            "default": "Dear {{ copyedit.editor.full_name }},<br/><br/>The author {{ author_review.author.full_name }} has completed their review.<br/><br/>Their comments can be accessed here: {{ editor_review_url }} <br/>"
        },
        "editable_by": [
            "editor",
            "journal-manager"
        ]
    },
    {
        "group": {
            "name": "general"
        },
        "setting": {
            "description": "Guidelines displayed to the typesetter.",
            "is_translatable": true,
            "name": "typesetting_guide",
            "pretty_name": "Typesetting Guidelines",
            "type": "rich-text"
        },
        "value": {
            "default": "Here are some guidelines."
        },
        "editable_by": [
            "editor",
            "journal-manager"
        ]
    },
    {
        "group": {
            "name": "email"
        },
        "setting": {
            "description": "Email sent to Production Manager on assignment.",
            "is_translatable": true,
            "name": "production_manager_notification",
            "pretty_name": "Production Manager Assignment Notification",
            "type": "rich-text"
        },
        "value": {
            "default": "<p>Dear {{ production_assignment.production_manager.full_name }},</p><p>This is an automatic notification from {{ request.user.full_name }} that you have been assigned to the production of article {{ production_assignment.article.safe_title }}. You can view further information on this here: {{ production_article_url }} </p><p>Regards,</p>"
        },
        "editable_by": [
            "editor",
            "journal-manager"
        ]
    },
    {
        "group": {
            "name": "email"
        },
        "setting": {
            "description": "Email sent to Typesetter on task assignment.",
            "is_translatable": true,
            "name": "typesetter_notification",
            "pretty_name": "Typesetter Assignment Notification",
            "type": "rich-text"
        },
        "value": {
            "default": "<p>Dear {{ typeset_task.typesetter.full_name }},</p><p>This is a notification from {{ request.user.full_name }} that you have been assigned to the production of article {{ typeset_task.assignment.article.safe_title }}. </p><p>You can view further information on this here: {{ typesetter_requests_url }} </p><p>Regards,</p><p>{{ request.user.signature|safe }}</p>"
        },
        "editable_by": [
            "editor",
            "journal-manager"
        ]
    },
    {
        "group": {
            "name": "email"
        },
        "setting": {
            "description": "Email sent to Production Manager on typeset task complete.",
            "is_translatable": true,
            "name": "typesetter_complete_notification",
            "pretty_name": "Typesetter Complete Notification",
            "type": "rich-text"
        },
        "value": {
            "default": "<p>Dear {{ production_assignment.production_manager.salutation_name }},</p><p>This is a notification from {{ request.user.full_name }} that typesetting for article {{ production_assignment.article.safe_title }} has been completed. You can view further information on the journal site.: {{ production_article_url }} /p><p>Regards,<br/></p>"
        },
        "editable_by": [
            "editor",
            "journal-manager"
        ]
    },
    {
        "group": {
            "name": "email"
        },
        "setting": {
            "description": "Email sent to Typesetter to acknowledge a completed task.",
            "is_translatable": true,
            "name": "typeset_ack",
            "pretty_name": "Typesetter Acknowledgement",
            "type": "rich-text"
        },
        "value": {
            "default": "<p>Dear {{ production_assignment.editor.full_name }},</p><p>Production for article {{ article.safe_title }} has been completed.</p><p>Regards</p><p>{{ request.user.signature|safe }}</p>"
        },
        "editable_by": [
            "editor",
            "journal-manager"
        ]
    },
    {
        "group": {
            "name": "email"
        },
        "setting": {
            "description": "Email sent to Editors when Production is Complete.",
            "is_translatable": true,
            "name": "production_complete",
            "pretty_name": "Production Complete",
            "type": "rich-text"
        },
        "value": {
            "default": "<p>This is a notification to inform you that Production is complete for article \"{{ article.safe_title}}\".</p><p>Regards,</p><p>{{ request.user.signature|safe }}</p>"
        },
        "editable_by": [
            "editor",
            "journal-manager"
        ]
    },
    {
        "group": {
            "name": "email"
        },
        "setting": {
            "description": "Email sent to Typesetter to inform them that a task has been re-opened.",
            "is_translatable": true,
            "name": "typeset_reopened",
            "pretty_name": "Typeset Task Reopened",
            "type": "rich-text"
        },
        "value": {
            "default": "<p>Dear {{ typeset_task.typesetter.full_name }}</p><p>Thanks for your efforts typesetting the article, {{ typeset_task.article }}. This task has now been re-opened for further work: {{ proofing_requests_url }} </p><p>Regards,</p><p>{{ request.user.signature|safe }}</p>"
        },
        "editable_by": [
            "editor",
            "journal-manager"
        ]
    },
    {
        "group": {
            "name": "email"
        },
        "setting": {
            "description": "Auto email sent to Proofing Manager when they are assigned.",
            "is_translatable": true,
            "name": "notify_proofing_manager",
            "pretty_name": "Notify Proofing Manager",
            "type": "rich-text"
        },
        "value": {
            "default": "<p>Dear {{ proofing_assignment.proofing_manager.full_name }},</p><p>You have been assigned as the Proofing Manager: {{ proofing_article_url }} for {{ article.safe_title }}.</p><p>Regards,</p><p>{{ request.user.signature|safe }}</p><p><br/></p>"
        },
        "editable_by": [
            "editor",
            "journal-manager"
        ]
    },
    {
        "group": {
            "name": "email"
        },
        "setting": {
            "description": "Email sent to the proofing manager on completion.",
            "is_translatable": true,
            "name": "notify_proofreader_complete",
            "pretty_name": "Notify Proofreader Complete",
            "type": "rich-text"
        },
        "value": {
            "default": "<p>Dear {{ proofing_task.round.assignment.proofing_manager.full_name }},<br/><br/>I have completed proofreading: {{ proofing_article_url }} for \"{{ proofing_task.round.assignment.article.safe_title }}\".<br/></p><p><br/>Regards,</p><p>{{ request.user.signature|safe }}</p><p><br/></p>"
        },
        "editable_by": [
            "editor",
            "journal-manager"
        ]
    },
    {
        "group": {
            "name": "email"
        },
        "setting": {
            "description": "Email sent to a proofreader when they are given an assignment.",
            "is_translatable": true,
            "name": "notify_proofreader_assignment",
            "pretty_name": "Notify Proofreader of Assignment",
            "type": "rich-text"
        },
        "value": {
            "default": "<p>Dear {{ proofing_task.proofreader.full_name }},</p><p>You have been assigned a proofreading task: {{ proofing_requests_url }} for \"{{ article.safe_title }}\". We would be most grateful for your assistance in proofreading this article.</p><p>Regards,</p><p>{{ request.user.signature|safe }}</p><p><br/></p>"
        },
        "editable_by": [
            "editor",
            "journal-manager"
        ]
    },
    {
        "group": {
            "name": "email"
        },
        "setting": {
            "description": "Email sent to the typesetter requesting changes based on Proofing feedback.",
            "is_translatable": true,
            "name": "notify_typesetter_proofing_changes",
            "pretty_name": "Notify Typesetter of Proofreading Feedback",
            "type": "rich-text"
        },
        "value": {
            "default": "<p>Dear {{ typesetter_proofing_task.typesetter.full_name }},</p><p>Changes have been requested for article \"{{ article.safe_title }}\".</p><p>You can access this request from the requests page: {{ proofing_requests_url }} /p><p>Regards,<br/></p><p>{{ request.user.signature|safe }}</p><p><br/></p>"
        },
        "editable_by": [
            "editor",
            "journal-manager"
        ]
    },
    {
        "group": {
            "name": "email"
        },
        "setting": {
            "description": "Email sent to the typesetter and proofreaders thanking them.",
            "is_translatable": true,
            "name": "thank_proofreaders_and_typesetters",
            "pretty_name": "Thank Proofreaders and Typesetters",
            "type": "rich-text"
        },
        "value": {
            "default": "<p>Dear {{ user.full_name }}</p><p>Thank you for your efforts during the production of \"{{ article.safe_title }}\".</p><p>Regards,</p><p>{{ request.user.signature|safe }}</p><p><br></p>"
        },
        "editable_by": [
            "editor",
            "journal-manager"
        ]
    },
    {
        "group": {
            "name": "email"
        },
        "setting": {
            "description": "Email sent to the Editor when Proofing is complete.",
            "is_translatable": true,
            "name": "notify_editor_proofing_complete",
            "pretty_name": "Notify Editor that Proofreading is Complete",
            "type": "rich-text"
        },
        "value": {
            "default": "<p>Dear {{ proofing_assignment.editor.full_name }},</p><p>Proofing for \"{{ article.safe_title }}\" is now complete.</p><p>Regards,</p><p>{{ request.user.signature|safe }}</p><p><br/></p>"
        },
        "editable_by": [
            "editor",
            "journal-manager"
        ]
    },
    {
        "group": {
            "name": "email"
        },
        "setting": {
            "description": "Email sent to the proofreader when the manager cancels their task.",
            "is_translatable": true,
            "name": "notify_proofreader_cancelled",
            "pretty_name": "Notify Proofreader of Cancellation",
            "type": "rich-text"
        },
        "value": {
            "default": "<p>Dear {{ proofing_task.proofreader.full_name }},<br><br>The proofreading task for \"{{ proofing_task.round.assignment.article.safe_title }}\" that was due on {{ proofing_task.due }} has been cancelled.</p><p><br>{% if user_content_message %}{{ user_content_message|safe }}{% endif %}</p><p>Regards,</p><p>{{ request.user.signature|safe }}</p>"
        },
        "editable_by": [
            "editor",
            "journal-manager"
        ]
    },
    {
        "group": {
            "name": "email"
        },
        "setting": {
            "description": "Notify the proofing manager that corrections are complete.",
            "is_translatable": true,
            "name": "typesetter_corrections_complete",
            "pretty_name": "Corrections Complete",
            "type": "rich-text"
        },
        "value": {
            "default": "<p>Dear {{ article.proofingassignment.proofing_manager.full_name }}</p><p>I have completed the proofing corrections: {{ proofing_article_url }} requested on \"{{ article }}\".</p><p>Regards,<br/></p><p>{{ request.user.signature|safe }}</p>"
        },
        "editable_by": [
            "editor",
            "journal-manager"
        ]
    },
    {
        "group": {
            "name": "email"
        },
        "setting": {
            "description": "Notify the author of their publication date and time.",
            "is_translatable": true,
            "name": "author_publication",
            "pretty_name": "Author Publication Notification",
            "type": "rich-text"
        },
        "value": {
            "default": "<p>Dear {{ article.correspondence_author.full_name }}<br><br>We are pleased to say that your article, \"{{ article.safe_title }}\", is set for publication on {{ article.date_published|date:'Y-m-d' }} at {{ article.date_published|date:'H:i' }} {{ article.date_published.tzinfo.zone }}.</p><p>You may want to consider one or more of the following in order to promote your research:</p><ul><li>Email a link to your paper to colleagues</li><li>Write a blog post about your paper</li><li>Upload it to your institutional repository or a subject repository.</li><li>Add to Wikipedia <a href=\"https://en.wikipedia.org/wiki/Wikipedia:Research_help/Scholars_and_experts\">where appropriate</a></li></ul><p>Regards,<br></p><p>{{ request.user.signature|safe }}</p>"
        },
        "editable_by": [
            "editor",
            "journal-manager"
        ]
    },
    {
        "group": {
            "name": "general"
        },
        "setting": {
            "description": "Guidelines displayed to the proofreader.",
            "is_translatable": true,
            "name": "proofreading_guide",
            "pretty_name": "Proofreading Guidelines",
            "type": "rich-text"
        },
        "value": {
            "default": "Here are some guidelines."
        },
        "editable_by": [
            "editor",
            "journal-manager"
        ]
    },
    {
        "group": {
            "name": "general"
        },
        "setting": {
            "description": "Guidelines displayed to the editor on the review page.",
            "is_translatable": true,
            "name": "review_steps",
            "pretty_name": "Review steps",
            "type": "rich-text"
        },
        "value": {
            "default": "<ol><li>Add files to your review round.</li><li>Select reviewers for your review round.</li><li>Once reviews are complete decide if revisions are required, if they are: add a revision task.</li><li>After revisions are complete, you may want to add a new round of peer review, go to: 1.</li></ol>"
        },
        "editable_by": [
            "editor",
            "journal-manager"
        ]
    },
    {
        "group": {
            "name": "general"
        },
        "setting": {
            "description": "Guidelines displayed to the editor on the copyediting page.",
            "is_translatable": true,
            "name": "copyediting_steps",
            "pretty_name": "Copyediting steps",
            "type": "rich-text"
        },
        "value": {
            "default": "<ol><li>Start a copyedit assignment: <ul><li>Choose a copyeditor</li><li>Choose the files available for the copyeditor</li><li>Add instructions and due date</li></ul></li><li>Request the author to review the copyedit task</li><li>After the review, you can: <ul><li>Accept the copyedit</li><li>Reopen the copyedit task and move back to step 1.</li></ul></li></ol>"
        },
        "editable_by": [
            "editor",
            "journal-manager"
        ]
    },
    {
        "group": {
            "name": "general"
        },
        "setting": {
            "description": "Guidelines displayed to the production manager on the production stage.",
            "is_translatable": true,
            "name": "production_steps",
            "pretty_name": "Production steps",
            "type": "rich-text"
        },
        "value": {
            "default": "Recommended steps for completing the Production stage:<ol><li>Assign a Typesetter (optional){% if production_assignment.typeset_tasks %}<i style=\"color: green;\" class=\"fa fa-check-circle info\">&nbsp;</i> {% endif %}</li>{% for task in production_assignment.typeset_tasks %}<li>Review typesetting task by {{ task.typesetter.full_name }} {% if task.editor_reviewed %}<i style=\"color: green;\" class=\"fa fa-check-circle info\">&nbsp;</i> {% endif %}</li>{% endfor %}<li>Have at least one Galley file uploaded (required) {% if article.has_galley %} <i style=\"color: green;\" class=\"fa fa-check-circle info\">&nbsp;</i>{% endif %}</li></ol>"
        },
        "editable_by": [
            "editor",
            "journal-manager"
        ]
    },
    {
        "group": {
            "name": "general"
        },
        "setting": {
            "description": "Guidelines displayed to the proofing manager on the proofing stage.",
            "is_translatable": true,
            "name": "proofing_steps",
            "pretty_name": "Proofing steps",
            "type": "rich-text"
        },
        "value": {
            "default": "<ol><li>Select proofreaders for this proofing round.</li><li>Once proofing is completed decide:<ul><li>Request changes (sends the article back to the typesetter)</li><li>Acknowledge the task</li></ul></li><li>(optional) If changes have been completed, you may want to start a new round of Proofing and move to 1.</li><li>Finally, click \"Complete proofing\"</li></ol>"
        },
        "editable_by": [
            "editor",
            "journal-manager"
        ]
    },
    {
        "group": {
            "name": "general"
        },
        "setting": {
            "description": "When enabled, non staff will not be able to access the site.",
            "is_translatable": false,
            "name": "maintenance_mode",
            "pretty_name": "Enable Maintenance Mode",
            "type": "boolean"
        },
        "value": {
            "default": ""
        },
        "editable_by": [
            "editor",
            "journal-manager"
        ]
    },
    {
        "group": {
            "name": "general"
        },
        "setting": {
            "description": "Message displayed when maintenance mode is enabled.",
            "is_translatable": true,
            "name": "maintenance_message",
            "pretty_name": "Maintenance Mode Message",
            "type": "rich-text"
        },
        "value": {
            "default": "This server has been set to Maintenance Mode. It will be back shortly."
        },
        "editable_by": [
            "editor",
            "journal-manager"
        ]
    },
    {
        "group": {
            "name": "general"
        },
        "setting": {
            "description": "If checked, editorial team link will display in Navigation.",
            "is_translatable": false,
            "name": "enable_editorial_display",
            "pretty_name": "Enable Editorial Team Display",
            "type": "boolean"
        },
        "value": {
            "default": ""
        },
        "editable_by": [
            "editor",
            "journal-manager"
        ]
    },
    {
        "group": {
            "name": "styling"
        },
        "setting": {
            "description": "If checked, the journal title will be displayed on the top bar of the site (not supported on Material theme)",
            "is_translatable": false,
            "name": "display_journal_title",
            "pretty_name": "Enable Journal title in Navbar",
            "type": "boolean"
        },
        "value": {
            "default": ""
        },
        "editable_by": [
            "editor",
            "journal-manager"
        ]
    },
    {
        "group": {
            "name": "article"
        },
        "setting": {
            "description": "If checked, the article large image will not be displayed on the article page",
            "is_translatable": false,
            "name": "disable_article_large_image",
            "pretty_name": "Disable article large image",
            "type": "boolean"
        },
        "value": {
            "default": ""
        },
        "editable_by": [
            "editor",
            "journal-manager"
        ]
    },
    {
        "group": {
            "name": "article"
        },
        "setting": {
            "description": "If checked, no article thumbnails will be rendered on public article lists",
            "is_translatable": false,
            "name": "disable_article_thumbnails",
            "pretty_name": "Disable article thumbnails",
            "type": "boolean"
        },
        "value": {
            "default": ""
        },
        "editable_by": [
            "editor",
            "journal-manager"
        ]
    },
    {
        "group": {
            "name": "styling"
        },
        "setting": {
            "description": "If checked, editorial groups will have their own pages.",
            "is_translatable": false,
            "name": "multi_page_editorial",
            "pretty_name": "Enable Multi Page Editorial Team Display (is overwritten by Enable Team Display)",
            "type": "boolean"
        },
        "value": {
            "default": ""
        },
        "editable_by": [
            "editor",
            "journal-manager"
        ]
    },
    {
        "group": {
            "name": "email"
        },
        "setting": {
            "description": "Email sent when user requests a password reset.",
            "is_translatable": true,
            "name": "password_reset",
            "pretty_name": "Password Reset",
            "type": "rich-text"
        },
        "value": {
            "default": "<p>Dear {{ reset_token.account.full_name }},<br/><br/>A password reset for your account has been requested. You can reset your password at the following link:</p><p>{{ core_reset_password_url }}</p>"
        },
        "editable_by": [
            "editor",
            "journal-manager"
        ]
    },
    {
        "group": {
            "name": "email"
        },
        "setting": {
            "description": "Email sent when user registers.",
            "is_translatable": true,
            "name": "new_user_registration",
            "pretty_name": "New User Registration",
            "type": "rich-text"
        },
        "value": {
            "default": "<p>Dear {{ user.full_name }}<br/><br/>Thank you for registering for {{ request.journal.name }}. You can confirm your account at the following link:</p><p><br/>{{ core_confirm_account_url }} <br/></p>"
        },
        "editable_by": [
            "editor",
            "journal-manager"
        ]
    },
    {
        "group": {
            "name": "general"
        },
        "setting": {
            "description": "If enabled, Sections Editors can only make a draft of a decision for a Senior Editor to review.",
            "is_translatable": false,
            "name": "draft_decisions",
            "pretty_name": "Draft Decisions",
            "type": "boolean"
        },
        "value": {
            "default": ""
        },
        "editable_by": [
            "editor",
            "journal-manager"
        ]
    },
    {
        "group": {
            "name": "general"
        },
        "setting": {
            "description": "If enabled, reviewers will be able to save the progress in a peer-review and come back later to complete it (Only recommended journals using custom review forms that are particularly long)",
            "is_translatable": false,
            "name": "enable_save_review_progress",
            "pretty_name": "Enable save review progress",
            "type": "boolean"
        },
        "value": {
            "default": ""
        },
        "editable_by": [
            "editor",
            "journal-manager"
        ]
    },
    {
        "group": {
            "name": "email"
        },
        "setting": {
            "description": "Email sent when a section editor makes a draft decision.",
            "is_translatable": true,
            "name": "draft_message",
            "pretty_name": "Draft Decisions Message",
            "type": "rich-text"
        },
        "value": {
            "default": "A section editor has made a draft decision: {{ review_in_review_url }} regarding an article in your section: {{ article.safe_title }}.<br/><br/>The draft decision is [[DECISION TEXT ]].<br/><br/>Regards,<br/><br/>{{ request.user.signature|safe }} "
        },
        "editable_by": [
            "editor",
            "journal-manager"
        ]
    },
    {
        "group": {
            "name": "email"
        },
        "setting": {
            "description": "Email sent to the Editor when a section editor makes a draft decision.",
            "is_translatable": true,
            "name": "draft_editor_message",
            "pretty_name": "Draft Decisions Editor Message",
            "type": "rich-text"
        },
        "value": {
            "default": "<p>{{ draft.section_editor.full_name }} has drafted a decision for {{ article.safe_title }}.</p><p>The section editor provided the following message:</p><p>{{ draft.message_to_editor|safe }}</p><p>You can view the draft decision on the\u00a0journal site: {{ review_edit_draft_decision_url }} <br/></p>"
        },
        "editable_by": [
            "editor",
            "journal-manager"
        ]
    },
    {
        "group": {
            "name": "email"
        },
        "setting": {
            "description": "Email sent to the Editor when there is a new submission.",
            "is_translatable": true,
            "name": "editor_new_submission",
            "pretty_name": "New Submission for Editor",
            "type": "rich-text"
        },
        "value": {
            "default": "A new article, {{ article.safe_title }}, has been submitted.<br/><br/>You can assign an editor Here: {{ review_unassigned_article_url }} <br/><br/>Regards, <br/>"
        },
        "editable_by": [
            "editor",
            "journal-manager"
        ]
    },
    {
        "group": {
            "name": "general"
        },
        "setting": {
            "description": "If enabled, only Doc, Docx, RTF and ODT files will be accepted during submission.",
            "is_translatable": false,
            "name": "limit_manuscript_types",
            "pretty_name": "Limit Manuscript Types",
            "type": "boolean"
        },
        "value": {
            "default": ""
        },
        "editable_by": [
            "editor",
            "journal-manager"
        ]
    },
    {
        "group": {
            "name": "email"
        },
        "setting": {
            "description": "NOTE: This setting is deprecated--please use Notify Section Editors of Publication instead. Email sent to the Section Editor when article is published.",
            "is_translatable": true,
            "name": "section_editor_pub_notification",
            "pretty_name": "Section Editor Publication Notification",
            "type": "rich-text"
        },
        "value": {
            "default": "<p>Dear {{ editor.full_name }},</p><p>An article that you served as section editor for, {{ article.safe_title }}, has been set for publication.<br><br>The article will be published on {{ article.date_published }}<br><br>Regards,"
        },
        "editable_by": [
            "editor",
            "journal-manager"
        ]
    },
    {
        "group": {
            "name": "email"
        },
        "setting": {
            "description": "Email sent to the Peer Reviewer when article is published.",
            "is_translatable": true,
            "name": "peer_reviewer_pub_notification",
            "pretty_name": "Peer Reviewer Publication Notification",
            "type": "rich-text"
        },
        "value": {
            "default": "<p>Dear reviewers,</p><p>An article that you served as peer reviewer for, \"{{ article.safe_title }}\", has been set for publication.<br><br>The article will be published on {{ article.date_published }}.<br><br>Regards,"
        },
        "editable_by": [
            "editor",
            "journal-manager"
        ]
    },
    {
        "group": {
            "name": "general"
        },
        "setting": {
            "description": "If enabled, one click access links are emailed to reviewers.",
            "is_translatable": false,
            "name": "enable_one_click_access",
            "pretty_name": "Enable One Click Review Access",
            "type": "boolean"
        },
        "value": {
            "default": "on"
        },
        "editable_by": [
            "editor",
            "journal-manager"
        ]
    },
    {
        "group": {
            "name": "general"
        },
        "setting": {
            "description": "If enabled, the review dashboard will show all active reviews, otherwise just a count of completed reviews",
            "is_translatable": false,
            "name": "enable_expanded_review_details",
            "pretty_name": "Enable expanded review details",
            "type": "boolean"
        },
        "value": {
            "default": "on"
        },
        "editable_by": [
            "editor",
            "journal-manager"
        ]
    },
    {
        "group": {
            "name": "email"
        },
        "setting": {
            "description": "Digest email sent to editors..",
            "is_translatable": true,
            "name": "editor_digest",
            "pretty_name": "Editor Digest",
            "type": "rich-text"
        },
        "value": {
            "default": "<p>Unassigned Articles:</p><ul>{% for article in unassigned_articles %}<li>{{ article.safe_title }}</li>{% endfor %}</ul><p>Overdue Reviews</p><ul>{% for review in overdue_reviews %}<li>{{ review.reviewer.full_name }} for article {{ review.article.safe_title }}.</li>{% endfor %}</ul><p>Overdue Revisions</p><ul>{% for revision in overdue_revisions %}<li>{{ revision.article.correspondence_author.full_name }} for article {{ review.article.safe_title }}.</li>{% endfor %}</ul><p>Overdue Proofing</p><ul>{% for proofing in overdue_proofing %}<li>{{ proofing.proofreader.full_name }} for article {{ proofing.round.assignment.article.safe_title }}</li>{% endfor %}</ul><p>Awaiting Publication</p><ul>{% for article in awaiting_publication %}<li>{{ article.safe_title }}</li>{% endfor %}</ul>"
        },
        "editable_by": [
            "editor",
            "journal-manager"
        ]
    },
    {
        "group": {
            "name": "email"
        },
        "setting": {
            "description": "Email sent to Reviewers.",
            "is_translatable": true,
            "name": "reviewer_digest",
            "pretty_name": "Review Digest",
            "type": "rich-text"
        },
        "value": {
            "default": "<p>Review Requests</p><ul>{% for review in pending_requests %}<li>{{ review.article.safe_title }} due on {{ review.date_due }}</li>{% endfor %}</ul><p>Overdue Requests</p><ul>{% for review in overdue_requests %}<li>{{ review.article.safe_title }} due on {{ review.date_due }}</li>{% endfor %}</ul>"
        },
        "editable_by": [
            "editor",
            "journal-manager"
        ]
    },
    {
        "group": {
            "name": "email"
        },
        "setting": {
            "description": "Email sent to Revision People.",
            "is_translatable": true,
            "name": "revision_digest",
            "pretty_name": "Revision Digest",
            "type": "rich-text"
        },
        "value": {
            "default": "<p>Revision Requests</p><ul>{% for revision in pending_requests %}<li>{{ revision.article.safe_title }} due on {{ revision.date_due }}</li>{% endfor %}</ul><p>Overdue Requests</p><ul>{% for revision in overdue_requests %}<li>{{ revision.article.safe_title }} due on {{ revision.date_due }}</li>{% endfor %}</ul>"
        },
        "editable_by": [
            "editor",
            "journal-manager"
        ]
    },
    {
        "group": {
            "name": "Identifiers"
        },
        "setting": {
            "description": "You can set your DOI pattern. The default is ``{{ article.journal.code }}.{{ article.pk }}``",
            "is_translatable": false,
            "name": "doi_pattern",
            "pretty_name": "Article DOI Pattern",
            "type": "char"
        },
        "value": {
            "default": "{{ article.journal.code }}.{{ article.pk }}"
        },
        "editable_by": [
            "editor",
            "journal-manager"
        ]
    },
    {
        "group": {
            "name": "general"
        },
        "setting": {
            "description": "Used for URL generation.",
            "is_translatable": false,
            "name": "is_secure",
            "pretty_name": "Journal Uses HTTPS",
            "type": "boolean"
        },
        "value": {
            "default": ""
        },
        "editable_by": [
            "editor",
            "journal-manager"
        ]
    },
    {
        "group": {
            "name": "crosscheck"
        },
        "setting": {
            "description": "Used to submit files for review",
            "is_translatable": false,
            "name": "username",
            "pretty_name": "Username for crosscheck/ithenticate",
            "type": "char"
        },
        "value": {
            "default": ""
        },
        "editable_by": [
            "editor",
            "journal-manager"
        ]
    },
    {
        "group": {
            "name": "crosscheck"
        },
        "setting": {
            "description": "If enabled, links to crosscheck reports will be displayed",
            "is_translatable": false,
            "name": "enable",
            "pretty_name": "Enable Crosscheck",
            "type": "boolean"
        },
        "value": {
            "default": ""
        },
        "editable_by": [
            "editor",
            "journal-manager"
        ]
    },
    {
        "group": {
            "name": "crosscheck"
        },
        "setting": {
            "description": "Used to submit files for review",
            "is_translatable": false,
            "name": "password",
            "pretty_name": "Password for crosscheck/ithenticate",
            "type": "char"
        },
        "value": {
            "default": ""
        },
        "editable_by": [
            "editor",
            "journal-manager"
        ]
    },
    {
        "group": {
            "name": "general"
        },
        "setting": {
            "description": "Selected Editors will receive a submission notification. If None, all Editors are emailed.",
            "is_translatable": false,
            "name": "editors_for_notification",
            "pretty_name": "Editors Notified on Submission",
            "type": "json"
        },
        "value": {
            "default": ""
        },
        "editable_by": [
            "editor",
            "journal-manager"
        ]
    },
    {
        "group": {
            "name": "general"
        },
        "setting": {
            "description": "A set of generic guidelines that reviewers should follow whilst undertaking review for this journal.",
            "is_translatable": true,
            "name": "reviewer_guidelines",
            "pretty_name": "Reviewer Guidelines",
            "type": "rich-text"
        },
        "value": {
            "default": "<p><strong>Review feedback</strong></p><p>1) Recommendation:</p><p>Please indicate which of the following options you recommend for this article: Accept; Minor Revisions; Major Revisions; Reject.</p><p>2) Content and argument:</p><p>Please comment on the originality, relevance and scholarly rigour of the article.</p><p>Please comment on whether existing literature in this area has been considered: is any relevant work missing? Are references to existing work accurate?</p><p>Do the introduction and conclusion reflect the argument in the main text?</p><p>Please comment on whether the abstract adequately summarises the article.</p><p>3) Writing style:</p><p>Is the manuscript logically structured and does the argument flow coherently?</p><p>Does the introduction detail the argument in a logical way and does the conclusion adequately summarise it?</p><p>Please comment on the quality of the writing style, commenting as appropriate on spelling, punctuation and grammar.</p><p><br /> </p><p>4) Figures:</p><p>Please comment on the article&rsquo;s use of tables, charts, figures, images or maps.</p><p>Please note if any of the above are missing captions or keys, or require any further editing.</p>\n<p>5) Formatting:</p><p>Does the manuscript adhere to the journal's guidelines?</p><p>Are citations and references formatted to house style?</p><p>6) General comments</p><p> If desired, please provide further comments and suggestions for improvement.</p>"
        },
        "editable_by": [
            "editor",
            "journal-manager"
        ]
    },
    {
        "group": {
            "name": "general"
        },
        "setting": {
            "description": "Sets Open, Single Anonymous or Double Anonymous as the default for the anonymity drop down when creating a review assignment.",
            "is_translatable": false,
            "name": "default_review_visibility",
            "pretty_name": "Default Review Anonymity",
            "type": "select"
        },
        "value": {
            "default": "double-blind"
        },
        "editable_by": [
            "editor",
            "journal-manager"
        ]
    },
    {
        "group": {
            "name": "general"
        },
        "setting": {
            "description": "The default number of days before a review assignment is due.",
            "is_translatable": false,
            "name": "default_review_days",
            "pretty_name": "Default Number of Days for Review",
            "type": "number"
        },
        "value": {
            "default": "56"
        },
        "editable_by": [
            "editor",
            "journal-manager"
        ]
    },
    {
        "group": {
            "name": "email"
        },
        "setting": {
            "description": "Sent when a user is assigned to production.",
            "is_translatable": true,
            "name": "production_assign_article",
            "pretty_name": "Production Assign Article",
            "type": "rich-text"
        },
        "value": {
            "default": "<p>Dear {{ user.full_name }}<br/><br/>This is an automatic notification from {{ request.journal.name }} that you have been assigned to the production of article {{ article.safe_title }}. You can view further information on this on the journal site: {{ url }} </p><p>Regards,</p>"
        },
        "editable_by": [
            "editor",
            "journal-manager"
        ]
    },
    {
        "group": {
            "name": "general"
        },
        "setting": {
            "description": "Webhook for sending slack messages.",
            "is_translatable": false,
            "name": "slack_webhook",
            "pretty_name": "Slack Webhook",
            "type": "char"
        },
        "value": {
            "default": ""
        },
        "editable_by": [
            "editor",
            "journal-manager"
        ]
    },
    {
        "group": {
            "name": "email"
        },
        "setting": {
            "description": "Send to a user specified in notification manager.",
            "is_translatable": true,
            "name": "notification_submission",
            "pretty_name": "Submission Notification",
            "type": "rich-text"
        },
        "value": {
            "default": "<p>Dear {{ notification.user.full_name }},<br/><br/>This email is to notify you that {{ article.correspondence_author.full_name }} has submitted article \"{{ article.safe_title }}\" to  {{ article.journal.name }}.</p><p>You can review the metadata in the journal site: {{ review_unassigned_url }} </p><p>Regards,</p>"
        },
        "editable_by": [
            "editor",
            "journal-manager"
        ]
    },
    {
        "group": {
            "name": "general"
        },
        "setting": {
            "description": "Localised description of the journal.",
            "is_translatable": true,
            "name": "journal_description",
            "pretty_name": "Journal Description",
            "type": "rich-text"
        },
        "value": {
            "default": "A journal."
        },
        "editable_by": [
            "editor",
            "journal-manager"
        ]
    },
    {
        "group": {
            "name": "general"
        },
        "setting": {
            "description": "Localised description of the journal specifically for the press' journal list page.",
            "is_translatable": true,
            "name": "press_journal_description",
            "pretty_name": "Journal Description for Press Site",
            "type": "rich-text"
        },
        "value": {
            "default": ""
        },
        "editable_by": [
            "editor",
            "journal-manager"
        ]
    },
    {
        "group": {
            "name": "general"
        },
        "setting": {
            "description": "Enables the Non Specialist Summary submission field.",
            "is_translatable": false,
            "name": "submission_summary",
            "pretty_name": "Non Specialist Summary",
            "type": "boolean"
        },
        "value": {
            "default": ""
        },
        "editable_by": [
            "editor",
            "journal-manager"
        ]
    },
    {
        "group": {
            "name": "general"
        },
        "setting": {
            "description": "Journal's twitter handle.",
            "is_translatable": false,
            "name": "twitter_handle",
            "pretty_name": "Twitter Handle",
            "type": "char"
        },
        "value": {
            "default": ""
        },
        "editable_by": [
            "editor",
            "journal-manager"
        ]
    },
    {
        "group": {
            "name": "general"
        },
        "setting": {
            "description": "Default Review Form.",
            "is_translatable": false,
            "name": "default_review_form",
            "pretty_name": "Default Review Form",
            "type": "select"
        },
        "value": {
            "default": ""
        },
        "editable_by": [
            "editor",
            "journal-manager"
        ]
    },
    {
        "group": {
            "name": "general"
        },
        "setting": {
            "description": "Journal's Focus and Scope, displayed on the Submissions page.",
            "is_translatable": true,
            "name": "focus_and_scope",
            "pretty_name": "Focus and Scope",
            "type": "rich-text"
        },
        "value": {
            "default": "This should be updated to reflect your journals focus."
        },
        "editable_by": [
            "editor",
            "journal-manager"
        ]
    },
    {
        "group": {
            "name": "general"
        },
        "setting": {
            "description": "Journal's publication schedule, displayed on the Submissions page.",
            "is_translatable": true,
            "name": "publication_cycle",
            "pretty_name": "Publication Cycle",
            "type": "rich-text"
        },
        "value": {
            "default": "This journal published continuously all year round/publishes in issues every x months."
        },
        "editable_by": [
            "editor",
            "journal-manager"
        ]
    },
    {
        "group": {
            "name": "general"
        },
        "setting": {
            "description": "Peer Review Information, displayed on the Submissions page.",
            "is_translatable": true,
            "name": "peer_review_info",
            "pretty_name": "Peer Review Information",
            "type": "rich-text"
        },
        "value": {
            "default": "This journal operates a open/single anonymous/double anonymous, peer review policy."
        },
        "editable_by": [
            "editor",
            "journal-manager"
        ]
    },
    {
        "group": {
            "name": "general"
        },
        "setting": {
            "description": "Allow users to change their language.",
            "is_translatable": false,
            "name": "switch_language",
            "pretty_name": "Switch Language",
            "type": "boolean"
        },
        "value": {
            "default": ""
        },
        "editable_by": [
            "editor",
            "journal-manager"
        ]
    },
    {
        "group": {
            "name": "general"
        },
        "setting": {
            "description": "Allows journals to track usage with Google Analytics.",
            "is_translatable": true,
            "name": "google_analytics_code",
            "pretty_name": "Google Analytics Code",
            "type": "char"
        },
        "value": {
            "default": ""
        },
        "editable_by": [
            "editor",
            "journal-manager"
        ]
    },
    {
        "group": {
            "name": "general"
        },
        "setting": {
            "description": "Use cookieless GA 4 instead of traditional analytics.",
            "is_translatable": false,
            "name": "use_ga_four",
            "pretty_name": "Use Google Analytics 4",
            "type": "boolean"
        },
        "value": {
            "default": ""
        },
        "editable_by": [
            "editor",
            "journal-manager"
        ]
    },
    {
        "group": {
            "name": "email"
        },
        "setting": {
            "description": "Sent when an existing user updates their email address.",
            "is_translatable": true,
            "name": "user_email_change",
            "pretty_name": "User Email Change",
            "type": "rich-text"
        },
        "value": {
            "default": "<p>Dear {{ user.full_name }},</p><p>You have requested that your email address be updated.</p><p>You can confirm your account at the following link: confirm account: {{ core_confirm_account_url }} </p><p>Regards,</p>"
        },
        "editable_by": [
            "editor",
            "journal-manager"
        ]
    },
    {
        "group": {
            "name": "email"
        },
        "setting": {
            "description": "Sent when a copyediting assignment is updated.",
            "is_translatable": true,
            "name": "copyedit_updated",
            "pretty_name": "Copyediting Request Updated",
            "type": "rich-text"
        },
        "value": {
            "default": "<p>Dear {{ copyedit_assignment.copyeditor.full_name }},</p><p>Your copyediting assignment for article \"{{ copyedit_assignment.article.safe_title }}\" has been updated. The due date is set to: {{ copyedit_assignment.due }}.</p><p>Regards, {{ request.user.signature|safe }}</p>"
        },
        "editable_by": [
            "editor",
            "journal-manager"
        ]
    },
    {
        "group": {
            "name": "email"
        },
        "setting": {
            "description": "Sent when a copyediting assignment is deleted.",
            "is_translatable": true,
            "name": "copyedit_deleted",
            "pretty_name": "Copyediting Request Deleted",
            "type": "rich-text"
        },
        "value": {
            "default": "<p>Dear {{ copyedit_assignment.copyeditor.full_name }},</p><p>Your copyediting assignment for article \"{{ copyedit_assignment.article.safe_title }}\" has been deleted. We no longer require you to undertake this task.</p><p>Regards, {{ request.user.signature|safe }}</p>"
        },
        "editable_by": [
            "editor",
            "journal-manager"
        ]
    },
    {
        "group": {
            "name": "email"
        },
        "setting": {
            "description": "Sent when a typesetting assignment is deleted.",
            "is_translatable": true,
            "name": "typeset_deleted",
            "pretty_name": "Typesetting Request Deleted",
            "type": "rich-text"
        },
        "value": {
            "default": "<p>Dear {{ typeset_task.typesetter.full_name }},</p><p>Your typesetting assignment for article \"{{ typeset_task.assignment.article.safe_title }}\" has been deleted. We no longer require you to undertake this task.</p><p>Regards, {{ request.user.signature|safe }}</p>"
        },
        "editable_by": [
            "editor",
            "journal-manager"
        ]
    },
    {
        "group": {
            "name": "email"
        },
        "setting": {
            "description": "Sent when a proofing assignment is edited.",
            "is_translatable": true,
            "name": "notify_proofreader_edited",
            "pretty_name": "Proofing Task Edited",
            "type": "rich-text"
        },
        "value": {
            "default": "<p>Dear {{ proofing_task.proofreader.full_name }},</p><p>Your proofing assignment for article \"{{ proofing_task.assignment.article.safe_title }}\" has been updated. Its due it is now {{ proofing_task.due }}. If you cannot completed the task in this time, please get in touch by replying to this email.</p><p>Regards, {{ request.user.signature|safe }}</p>"
        },
        "editable_by": [
            "editor",
            "journal-manager"
        ]
    },
    {
        "value": {
            "default": "Copyediting Review Complete"
        },
        "setting": {
            "type": "char",
            "pretty_name": "Author Copyediting Complete",
            "is_translatable": true,
            "description": "Subject for Email sent to Editor when an author copyedit review is complete.",
            "name": "subject_author_copyedit_complete"
        },
        "group": {
            "name": "email_subject"
        },
        "editable_by": [
            "editor",
            "journal-manager"
        ]
    },
    {
        "value": {
            "default": "Copyediting Decision"
        },
        "setting": {
            "type": "char",
            "pretty_name": "Copyediting Decision",
            "is_translatable": true,
            "description": "Subject for email sent to managing editor when a copyeditor accepts or declines a request.",
            "name": "subject_copyediting_decision"
        },
        "group": {
            "name": "email_subject"
        },
        "editable_by": [
            "editor",
            "journal-manager"
        ]
    },
    {
        "value": {
            "default": "Article Publication"
        },
        "setting": {
            "type": "char",
            "pretty_name": "Article Publication",
            "is_translatable": true,
            "description": "Subject for notifying the author that the article is published.",
            "name": "subject_author_publication"
        },
        "group": {
            "name": "email_subject"
        },
        "editable_by": [
            "editor",
            "journal-manager"
        ]
    },
    {
        "value": {
            "default": "Copyediting Task Acknowledgement"
        },
        "setting": {
            "type": "char",
            "pretty_name": "Copyedit Acknowledge",
            "is_translatable": true,
            "description": "Subject for Email sent to Copyeditor to thank them.",
            "name": "subject_copyeditor_ack"
        },
        "group": {
            "name": "email_subject"
        },
        "editable_by": [
            "editor",
            "journal-manager"
        ]
    },
    {
        "value": {
            "default": "Copyediting Task"
        },
        "setting": {
            "type": "char",
            "pretty_name": "Copyedit Notify Copyeditor",
            "is_translatable": true,
            "description": "Subject for Email sent to copyeditors.",
            "name": "subject_copyeditor_assignment_notification"
        },
        "group": {
            "name": "email_subject"
        },
        "editable_by": [
            "editor",
            "journal-manager"
        ]
    },
    {
        "value": {
            "default": "Copyediting Review"
        },
        "setting": {
            "type": "char",
            "pretty_name": "Copyedit Notify Author",
            "is_translatable": true,
            "description": "Subject for Email sent to Author asking them to review copyedits.",
            "name": "subject_copyeditor_notify_author"
        },
        "group": {
            "name": "email_subject"
        },
        "editable_by": [
            "editor",
            "journal-manager"
        ]
    },
    {
        "value": {
            "default": "Copyediting Complete"
        },
        "setting": {
            "type": "char",
            "pretty_name": "Copyedit Notify Editor",
            "is_translatable": true,
            "description": "Subject for Email sent to editor when copyedits are complete.",
            "name": "subject_copyeditor_notify_editor"
        },
        "group": {
            "name": "email_subject"
        },
        "editable_by": [
            "editor",
            "journal-manager"
        ]
    },
    {
        "value": {
            "default": "Copyediting Task Reopened"
        },
        "setting": {
            "type": "char",
            "pretty_name": "Copyedit Reopen Task",
            "is_translatable": true,
            "description": "Subject for Email sent to Copyeditor asking them to undertake further copyedits.",
            "name": "subject_copyeditor_reopen_task"
        },
        "group": {
            "name": "email_subject"
        },
        "editable_by": [
            "editor",
            "journal-manager"
        ]
    },
    {
        "value": {
            "default": "Copyediting Task Deleted"
        },
        "setting": {
            "type": "char",
            "pretty_name": "Copyediting Request Deleted",
            "is_translatable": true,
            "description": "Subject for Sent when a copyediting assignment is deleted.",
            "name": "subject_copyedit_deleted"
        },
        "group": {
            "name": "email_subject"
        },
        "editable_by": [
            "editor",
            "journal-manager"
        ]
    },
    {
        "value": {
            "default": "Copyediting Task Updated"
        },
        "setting": {
            "type": "char",
            "pretty_name": "Copyediting Request Updated",
            "is_translatable": true,
            "description": "Subject for Sent when a copyediting assignment is updated.",
            "name": "subject_copyedit_updated"
        },
        "group": {
            "name": "email_subject"
        },
        "editable_by": [
            "editor",
            "journal-manager"
        ]
    },
    {
        "value": {
            "default": "Section Editor Draft Decision"
        },
        "setting": {
            "type": "char",
            "pretty_name": "Draft Decisions Editor Message",
            "is_translatable": true,
            "description": "Subject for Email sent to the Editor when a section editor makes a draft decision.",
            "name": "subject_draft_editor_message"
        },
        "group": {
            "name": "email_subject"
        },
        "editable_by": [
            "editor",
            "journal-manager"
        ]
    },
    {
        "value": {
            "default": "Draft Decision"
        },
        "setting": {
            "type": "char",
            "pretty_name": "Draft Decisions Message",
            "is_translatable": true,
            "description": "Subject for Email sent when a section editor makes a draft decision.",
            "name": "subject_draft_message"
        },
        "group": {
            "name": "email_subject"
        },
        "editable_by": [
            "editor",
            "journal-manager"
        ]
    },
    {
        "value": {
            "default": "Article Assignment"
        },
        "setting": {
            "type": "char",
            "pretty_name": "Editor Assignment",
            "is_translatable": true,
            "description": "Subject for Email sent to editors when they are assigned to a submission.",
            "name": "subject_editor_assignment"
        },
        "group": {
            "name": "email_subject"
        },
        "editable_by": [
            "editor",
            "journal-manager"
        ]
    },
    {
        "value": {
            "default": "Journal Digest"
        },
        "setting": {
            "type": "char",
            "pretty_name": "Editor Digest",
            "is_translatable": true,
            "description": "Subject for Email sent to Editors.",
            "name": "subject_editor_digest"
        },
        "group": {
            "name": "email_subject"
        },
        "editable_by": [
            "editor",
            "journal-manager"
        ]
    },
    {
        "value": {
            "default": "New Article Submitted"
        },
        "setting": {
            "type": "char",
            "pretty_name": "New Submission for Editor",
            "is_translatable": true,
            "description": "Subject for Email sent to the Editor when there is a new submission.",
            "name": "subject_editor_new_submission"
        },
        "group": {
            "name": "email_subject"
        },
        "editable_by": [
            "editor",
            "journal-manager"
        ]
    },
    {
        "value": {
            "default": "New Registration"
        },
        "setting": {
            "type": "char",
            "pretty_name": "New User Registration",
            "is_translatable": true,
            "description": "Subject for Email sent when user registers.",
            "name": "subject_new_user_registration"
        },
        "group": {
            "name": "email_subject"
        },
        "editable_by": [
            "editor",
            "journal-manager"
        ]
    },
    {
        "value": {
            "default": ""
        },
        "setting": {
<<<<<<< HEAD
            "type": "text",
=======
            "type": "char",
            "pretty_name": "Acceptance Notification",
            "is_translatable": true,
            "description": "Subject for Send to a user specified in notification manager.",
            "name": "subject_notification_acceptance"
        },
        "group": {
            "name": "email_subject"
        },
        "editable_by": [
            "editor",
            "journal-manager"
        ]
    },
    {
        "value": {
            "default": ""
        },
        "setting": {
            "type": "char",
>>>>>>> 9daf7f85
            "pretty_name": "Submission Notification",
            "is_translatable": true,
            "description": "Subject for Send to a user specified in notification manager.",
            "name": "subject_notification_submission"
        },
        "group": {
            "name": "email_subject"
        },
        "editable_by": [
            "editor",
            "journal-manager"
        ]
    },
    {
        "value": {
            "default": "Proofreading Complete"
        },
        "setting": {
            "type": "char",
            "pretty_name": "Notify Editor that Proofreading is Complete",
            "is_translatable": true,
            "description": "Subject for Email sent to the Editor when Proofing is complete.",
            "name": "subject_notify_editor_proofing_complete"
        },
        "group": {
            "name": "email_subject"
        },
        "editable_by": [
            "editor",
            "journal-manager"
        ]
    },
    {
        "value": {
            "default": "Proofing Manager Assignment"
        },
        "setting": {
            "type": "char",
            "pretty_name": "Notify Proofing Manager",
            "is_translatable": true,
            "description": "Subject for Auto email sent to Proofing Manager when they are assigned.",
            "name": "subject_notify_proofing_manager"
        },
        "group": {
            "name": "email_subject"
        },
        "editable_by": [
            "editor",
            "journal-manager"
        ]
    },
    {
        "value": {
            "default": "Proofreading Assignment"
        },
        "setting": {
            "type": "char",
            "pretty_name": "Notify Proofreader of Assignment",
            "is_translatable": true,
            "description": "Subject for Email sent to the typesetter requesting changes based on Proofing feedback.",
            "name": "subject_notify_proofreader_assignment"
        },
        "group": {
            "name": "email_subject"
        },
        "editable_by": [
            "editor",
            "journal-manager"
        ]
    },
    {
        "value": {
            "default": "Proofreading Assignment Cancelled"
        },
        "setting": {
            "type": "char",
            "pretty_name": "Notify Proofreader of Cancellation",
            "is_translatable": true,
            "description": "Subject for Email sent to the proofreader when the manager cancels their task.",
            "name": "subject_notify_proofreader_cancelled"
        },
        "group": {
            "name": "email_subject"
        },
        "editable_by": [
            "editor",
            "journal-manager"
        ]
    },
    {
        "value": {
            "default": "Proofreading Assignment Complete"
        },
        "setting": {
            "type": "char",
            "pretty_name": "Notify Proofreader Complete",
            "is_translatable": true,
            "description": "Subject for Email sent to the proofing manager on completion.",
            "name": "subject_notify_proofreader_complete"
        },
        "group": {
            "name": "email_subject"
        },
        "editable_by": [
            "editor",
            "journal-manager"
        ]
    },
    {
        "value": {
            "default": "Proofreading Assignment Edited"
        },
        "setting": {
            "type": "char",
            "pretty_name": "Proofing Task Edited",
            "is_translatable": true,
            "description": "Subject for Sent when a proofing assignment is edited.",
            "name": "subject_notify_proofreader_edited"
        },
        "group": {
            "name": "email_subject"
        },
        "editable_by": [
            "editor",
            "journal-manager"
        ]
    },
    {
        "value": {
            "default": "Proofreading Corrections"
        },
        "setting": {
            "type": "char",
            "pretty_name": "Notify Typesetter of Proofreading Feedback",
            "is_translatable": true,
            "description": "Subject for Email sent to the typesetter requesting changes based on Proofing feedback.",
            "name": "subject_notify_typesetter_proofing_changes"
        },
        "group": {
            "name": "email_subject"
        },
        "editable_by": [
            "editor",
            "journal-manager"
        ]
    },
    {
        "value": {
            "default": "Password Reset"
        },
        "setting": {
            "type": "char",
            "pretty_name": "Password Reset",
            "is_translatable": true,
            "description": "Subject for Email sent when user requests a password reset.",
            "name": "subject_password_reset"
        },
        "group": {
            "name": "email_subject"
        },
        "editable_by": [
            "editor",
            "journal-manager"
        ]
    },
    {
        "value": {
            "default": "Article You Reviewed"
        },
        "setting": {
            "type": "char",
            "pretty_name": "Peer Reviewer Publication Notification",
            "is_translatable": true,
            "description": "Subject for Email sent to the Peer Reviewer when article is published.",
            "name": "subject_peer_reviewer_pub_notification"
        },
        "group": {
            "name": "email_subject"
        },
        "editable_by": [
            "editor",
            "journal-manager"
        ]
    },
    {
        "value": {
            "default": "Production Assignment"
        },
        "setting": {
            "type": "char",
            "pretty_name": "Production Assign Article",
            "is_translatable": true,
            "description": "Subject for Sent when a user is assigned to production.",
            "name": "subject_production_assign_article"
        },
        "group": {
            "name": "email_subject"
        },
        "editable_by": [
            "editor",
            "journal-manager"
        ]
    },
    {
        "value": {
            "default": "Production Complete"
        },
        "setting": {
            "type": "char",
            "pretty_name": "Production Complete",
            "is_translatable": true,
            "description": "Subject for Email sent to Editors when Production is Complete.",
            "name": "subject_production_complete"
        },
        "group": {
            "name": "email_subject"
        },
        "editable_by": [
            "editor",
            "journal-manager"
        ]
    },
    {
        "value": {
            "default": "Production Manager Assignment"
        },
        "setting": {
            "type": "char",
            "pretty_name": "Production Manager Assignment Notification",
            "is_translatable": true,
            "description": "Subject for Email sent to Production Manager on assignment.",
            "name": "subject_production_manager_notification"
        },
        "group": {
            "name": "email_subject"
        },
        "editable_by": [
            "editor",
            "journal-manager"
        ]
    },
    {
        "value": {
            "default": "Article Requires Revisions"
        },
        "setting": {
            "type": "char",
            "pretty_name": "Request Revisions",
            "is_translatable": true,
            "description": "Subject for Email sent to editors when requesting revisions.",
            "name": "subject_request_revisions"
        },
        "group": {
            "name": "email_subject"
        },
        "editable_by": [
            "editor",
            "journal-manager"
        ]
    },
    {
        "value": {
            "default": "Reviewer Digest"
        },
        "setting": {
            "type": "char",
            "pretty_name": "Review Digest",
            "is_translatable": true,
            "description": "Subject for Email sent to Reviewers.",
            "name": "subject_reviewer_digest"
        },
        "group": {
            "name": "email_subject"
        },
        "editable_by": [
            "editor",
            "journal-manager"
        ]
    },
    {
        "value": {
            "default": "Review Assignment Acknowledgement"
        },
        "setting": {
            "type": "char",
            "pretty_name": "Review Assignment Accepted",
            "is_translatable": true,
            "description": "Subject for Email sent to reviewers when they agree to undertake a review.",
            "name": "subject_review_accept_acknowledgement"
        },
        "group": {
            "name": "email_subject"
        },
        "editable_by": [
            "editor",
            "journal-manager"
        ]
    },
    {
        "value": {
            "default": "Review Assignment Updated"
        },
        "setting": {
            "type": "char",
            "pretty_name": "Review Acknowledgement",
            "is_translatable": true,
            "description": "Subject for Email sent to editors when a reviewer accepts or declines a review.",
            "name": "subject_reviewer_acknowledgement"
        },
        "group": {
            "name": "email_subject"
        },
        "editable_by": [
            "editor",
            "journal-manager"
        ]
    },
    {
        "value": {
            "default": "Review Assignment Request"
        },
        "setting": {
            "type": "char",
            "pretty_name": "Review Assignment",
            "is_translatable": true,
            "description": "Subject for Email sent to reviewers to request a review.",
            "name": "subject_review_assignment"
        },
        "group": {
            "name": "email_subject"
        },
        "editable_by": [
            "editor",
            "journal-manager"
        ]
    },
    {
        "value": {
            "default": "Review Assignment Complete"
        },
        "setting": {
            "type": "char",
            "pretty_name": "Review Complete Update",
            "is_translatable": true,
            "description": "Subject for Email sent to editors when a reviewer complete a review.",
            "name": "subject_review_complete_acknowledgement"
        },
        "group": {
            "name": "email_subject"
        },
        "editable_by": [
            "editor",
            "journal-manager"
        ]
    },
    {
        "value": {
            "default": "Review Assignment Complete"
        },
        "setting": {
            "type": "char",
            "pretty_name": "Review Complete Acknowledgement",
            "is_translatable": true,
            "description": "Subject for Email sent to reviewers when they complete a review.",
            "name": "subject_review_complete_reviewer_acknowledgement"
        },
        "group": {
            "name": "email_subject"
        },
        "editable_by": [
            "editor",
            "journal-manager"
        ]
    },
    {
        "value": {
            "default": "Article Accepted"
        },
        "setting": {
            "type": "char",
            "pretty_name": "Article Review Accept",
            "is_translatable": true,
            "description": "Subject for Email sent to authors when an article is accepted.",
            "name": "subject_review_decision_accept"
        },
        "group": {
            "name": "email_subject"
        },
        "editable_by": [
            "editor",
            "journal-manager"
        ]
    },
    {
        "value": {
            "default": "Article Declined"
        },
        "setting": {
            "type": "char",
            "pretty_name": "Article Decline",
            "is_translatable": true,
            "description": "Subject for Email sent to authors when an article is declined.",
            "name": "subject_review_decision_decline"
        },
        "group": {
            "name": "email_subject"
        },
        "editable_by": [
            "editor",
            "journal-manager"
        ]
    },
    {
        "value": {
            "default": "Article Reconsidered"
        },
        "setting": {
            "type": "char",
            "pretty_name": "Undo Article Rejection Subject",
            "is_translatable": true,
            "description": "Subject for email sent to authors when a decision to reject an article is reversed.",
            "name": "subject_review_decision_undecline"
        },
        "group": {
            "name": "email_subject"
        },
        "editable_by": [
            "editor",
            "journal-manager"
        ]
    },
    {
        "value": {
            "default": "Review Assignment Declined"
        },
        "setting": {
            "type": "char",
            "pretty_name": "Review Declination Acknowledgement",
            "is_translatable": true,
            "description": "Subject for Email sent to reviewers when they decline to undertake a review.",
            "name": "subject_review_decline_acknowledgement"
        },
        "group": {
            "name": "email_subject"
        },
        "editable_by": [
            "editor",
            "journal-manager"
        ]
    },
    {
        "value": {
            "default": "Review Request"
        },
        "setting": {
            "type": "char",
            "pretty_name": "Review Complete Update",
            "is_translatable": true,
            "description": "Subject for Email sent to editors when a reviewer request is sent.",
            "name": "subject_review_request_sent"
        },
        "group": {
            "name": "email_subject"
        },
        "editable_by": [
            "editor",
            "journal-manager"
        ]
    },
    {
        "value": {
            "default": "Review Assignment Withdrawn"
        },
        "setting": {
            "type": "char",
            "pretty_name": "Review Withdrawl",
            "is_translatable": true,
            "description": "Subject for Email sent to reviewers when a review request is withdrawn.",
            "name": "subject_review_withdrawl"
        },
        "group": {
            "name": "email_subject"
        },
        "editable_by": [
            "editor",
            "journal-manager"
        ]
    },
    {
        "value": {
            "default": "Revision Digest"
        },
        "setting": {
            "type": "char",
            "pretty_name": "Revision Digest",
            "is_translatable": true,
            "description": "Subject for Email sent to Revision People.",
            "name": "subject_revision_digest"
        },
        "group": {
            "name": "email_subject"
        },
        "editable_by": [
            "editor",
            "journal-manager"
        ]
    },
    {
        "value": {
            "default": "Article You Edited"
        },
        "setting": {
            "type": "char",
            "pretty_name": "Section Editor Publication Notification",
            "is_translatable": true,
            "description": "Subject for Email sent to the Section Editor when article is published.",
            "name": "subject_section_editor_pub_notification"
        },
        "group": {
            "name": "email_subject"
        },
        "editable_by": [
            "editor",
            "journal-manager"
        ]
    },
    {
        "value": {
            "default": "Article Submission"
        },
        "setting": {
            "type": "char",
            "pretty_name": "Submission Acknowledgement",
            "is_translatable": true,
            "description": "Subject for Email sent to authors when they have submitted an article.",
            "name": "subject_submission_acknowledgement"
        },
        "group": {
            "name": "email_subject"
        },
        "editable_by": [
            "editor",
            "journal-manager"
        ]
    },
    {
        "value": {
            "default": "Task Acknowledgement"
        },
        "setting": {
            "type": "char",
            "pretty_name": "Thank Proofreaders and Typesetters",
            "is_translatable": true,
            "description": "Subject for Email sent to the typesetter and proofreaders thanking them.",
            "name": "subject_thank_proofreaders_and_typesetters"
        },
        "group": {
            "name": "email_subject"
        },
        "editable_by": [
            "editor",
            "journal-manager"
        ]
    },
    {
        "value": {
            "default": "Typesetting Assignment Complete"
        },
        "setting": {
            "type": "char",
            "pretty_name": "Typesetter Complete Notification",
            "is_translatable": true,
            "description": "Subject for Email sent to Production Manager on typeset task complete.",
            "name": "subject_typesetter_complete_notification"
        },
        "group": {
            "name": "email_subject"
        },
        "editable_by": [
            "editor",
            "journal-manager"
        ]
    },
    {
        "value": {
            "default": "Corrections Complete"
        },
        "setting": {
            "type": "char",
            "pretty_name": "Corrections Complete",
            "is_translatable": true,
            "description": "Subject for Notify the proofing manager that corrections are complete.",
            "name": "subject_typesetter_corrections_complete"
        },
        "group": {
            "name": "email_subject"
        },
        "editable_by": [
            "editor",
            "journal-manager"
        ]
    },
    {
        "value": {
            "default": "Typesetting Assignment"
        },
        "setting": {
            "type": "char",
            "pretty_name": "Typesetter Assignment Notification",
            "is_translatable": true,
            "description": "Subject for Email sent to Typesetter on task assignment.",
            "name": "subject_typesetter_notification"
        },
        "group": {
            "name": "email_subject"
        },
        "editable_by": [
            "editor",
            "journal-manager"
        ]
    },
    {
        "value": {
            "default": "Typesetting Task Acknowledgement"
        },
        "setting": {
            "type": "char",
            "pretty_name": "Typesetter Acknowledgement",
            "is_translatable": true,
            "description": "Subject for Email sent to Typesetter to acknowledge a completed task.",
            "name": "subject_typeset_ack"
        },
        "group": {
            "name": "email_subject"
        },
        "editable_by": [
            "editor",
            "journal-manager"
        ]
    },
    {
        "value": {
            "default": "Typesetting Task Deleted"
        },
        "setting": {
            "type": "char",
            "pretty_name": "Typesetting Request Deleted",
            "is_translatable": true,
            "description": "Subject for Sent when a typesetting assignment is deleted.",
            "name": "subject_typeset_deleted"
        },
        "group": {
            "name": "email_subject"
        },
        "editable_by": [
            "editor",
            "journal-manager"
        ]
    },
    {
        "value": {
            "default": "Typesetting Task Reopened"
        },
        "setting": {
            "type": "char",
            "pretty_name": "Typeset Task Reopened",
            "is_translatable": true,
            "description": "Subject for Email sent to Typesetter to inform them that a task has been re-opened.",
            "name": "subject_typeset_reopened"
        },
        "group": {
            "name": "email_subject"
        },
        "editable_by": [
            "editor",
            "journal-manager"
        ]
    },
    {
        "value": {
            "default": "Email Change Notification"
        },
        "setting": {
            "type": "char",
            "pretty_name": "User Email Change",
            "is_translatable": true,
            "description": "Subject for Sent when an existing user updates their email address.",
            "name": "subject_user_email_change"
        },
        "group": {
            "name": "email_subject"
        },
        "editable_by": [
            "editor",
            "journal-manager"
        ]
    },
    {
        "value": {
            "default": ""
        },
        "setting": {
            "type": "boolean",
            "pretty_name": "Disable Submission",
            "is_translatable": false,
            "description": "If true, users cannot submit new articles.",
            "name": "disable_journal_submission"
        },
        "group": {
            "name": "general"
        },
        "editable_by": [
            "editor",
            "journal-manager"
        ]
    },
    {
        "value": {
            "default": "<strong>Submission is currently disabled for this journal.</strong>"
        },
        "setting": {
            "type": "rich-text",
            "pretty_name": "Disabled Submission Message",
            "is_translatable": true,
            "description": "A message that is displayed when Disable Submission is on.",
            "name": "disable_journal_submission_message"
        },
        "group": {
            "name": "general"
        },
        "editable_by": [
            "editor",
            "journal-manager"
        ]
    },
    {
        "value": {
            "default": ""
        },
        "setting": {
            "type": "boolean",
            "pretty_name": "User Automatically an Author",
            "is_translatable": false,
            "description": "If true, the submitting user will automatically be added as an author.",
            "name": "user_automatically_author"
        },
        "group": {
            "name": "general"
        },
        "editable_by": [
            "editor",
            "journal-manager"
        ]
    },
    {
        "value": {
            "default": ""
        },
        "setting": {
            "type": "boolean",
            "pretty_name": "Accepts Preprint Submissions",
            "is_translatable": false,
            "description": "If true, preprint authors can flow their preprint into the journal for publication.",
            "name": "accepts_preprint_submissions"
        },
        "group": {
            "name": "general"
        },
        "editable_by": [
            "editor",
            "journal-manager"
        ]
    },
    {
        "group": {
            "name": "general"
        },
        "setting": {
            "description": "Enables reviewer form download link.",
            "is_translatable": false,
            "name": "reviewer_form_download",
            "pretty_name": "Review Form Download",
            "type": "boolean"
        },
        "value": {
            "default": ""
        },
        "editable_by": [
            "editor",
            "journal-manager"
        ]
    },
    {
        "value": {
            "default": ""
        },
        "setting": {
            "type": "char",
            "pretty_name": "Matomo Tracking Code",
            "is_translatable": true,
            "description": "Tracking code for Matomo.",
            "name": "matromo_tracking_code"
        },
        "group": {
            "name": "general"
        },
        "editable_by": [
            "editor",
            "journal-manager"
        ]
    },
    {
        "value": {
            "default": "<p>This page is designed to help you ensure your submission is ready for and fits the scope of the journal.</p><p>Before submitting you should read over the guidelines here, then register an account (or login if you have an existing account)</p>"
        },
        "setting": {
            "type": "rich-text",
            "pretty_name": "Submission Page Text",
            "is_translatable": true,
            "description": "Introductory text displayed at the head of the Submission page.",
            "name": "submission_intro_text"
        },
        "group": {
            "name": "general"
        },
        "editable_by": [
            "editor",
            "journal-manager"
        ]
    },
    {
        "value": {
            "default": ""
        },
        "setting": {
            "type": "boolean",
            "pretty_name": "Abstracts Are Required",
            "is_translatable": false,
            "description": "If enabled all submissions will require an abstract.",
            "name": "abstract_required"
        },
        "group": {
            "name": "general"
        },
        "editable_by": [
            "editor",
            "journal-manager"
        ]
    },
    {
        "value": {
            "default": "Correction Task Cancelled"
        },
        "setting": {
            "type": "char",
            "pretty_name": "Correction Task Cancelled",
            "is_translatable": true,
            "description": "Subject for Email when Editor cancels or deletes a correction task.",
            "name": "subject_notify_correction_cancelled"
        },
        "group": {
            "name": "email_subject"
        },
        "editable_by": [
            "editor",
            "journal-manager"
        ]
    },
    {
        "group": {
            "name": "email"
        },
        "setting": {
            "description": "Email sent when an Editor cancels or deletes a correction task.",
            "is_translatable": false,
            "name": "notify_correction_cancelled",
            "pretty_name": "Correction Task Cancelled",
            "type": "rich-text"
        },
        "value": {
            "default": "<p>Dear {{ correction.typesetter.full_name }},</p><p>The correction task you were assigned for {{ article.safe_title }} has been cancelled.</p><p>Regards,</p> {{ request.user.signature|safe }}"
        },
        "editable_by": [
            "editor",
            "journal-manager"
        ]
    },
    {
        "value": {
            "default": "<p>If you are undertaking a single anonymous or double anonymous review you must ensure that the file has any identifying text removed. Consider:</p> <ol> <li>If the paper has a title page removing the authors name and contact information.</li> <li>Check the bibliography and the text for self-citation</li> <li>Also check for mentions not made explicitly. The following phrases might give away an author&rsquo;s identity and should be edited:</li> <ul> <li>&lsquo;As I previously discussed&hellip;.&rsquo;</li> <li>&lsquo;As I have showed&hellip;&rsquo;</li> <li>&lsquo;My previous work&hellip;.&rsquo;</li> </ul> <li>Remove any identifying metadata from the file.</li> </ol>"
        },
        "setting": {
            "type": "rich-text",
            "pretty_name": "Review File Help",
            "is_translatable": true,
            "description": "Text displayed when a journal defaults to single anonymous or double anonymous review ensuring that files remain anonymous.",
            "name": "review_file_help"
        },
        "group": {
            "name": "general"
        },
        "editable_by": [
            "editor",
            "journal-manager"
        ]
    },
    {
        "group": {
            "name": "general"
        },
        "setting": {
            "description": "This label appears on the Submit Start page and this setting allows you to customise what appears there.",
            "is_translatable": true,
            "name": "copyright_submission_label",
            "pretty_name": "Copyright Submission Label",
            "type": "mini-html"
        },
        "value": {
            "default": "Author(s) agree to the copyright notice, which will apply to this submission if accepted"
        },
        "editable_by": [
            "editor",
            "journal-manager"
        ]
    },
    {
        "group": {
            "name": "general"
        },
        "setting": {
            "description": "The maximum number of proofreaders allowed per round. To disable this set to 0.",
            "is_translatable": false,
            "name": "max_proofreaders",
            "pretty_name": "Maximum Proofreders per Round",
            "type": "number"
        },
        "value": {
            "default": "0"
        },
        "editable_by": [
            "editor",
            "journal-manager"
        ]
    },
    {
        "group": {
            "name": "general"
        },
        "setting": {
            "description": "Lists all of the keywords used by a journal and for each keyword a list of articles that use it.",
            "is_translatable": false,
            "name": "keyword_list_page",
            "pretty_name": "Enable the Keyword list page",
            "type": "boolean"
        },
        "value": {
            "default": ""
        },
        "editable_by": [
            "editor",
            "journal-manager"
        ]
    },
    {
        "group": {
            "name": "article"
        },
        "setting": {
            "description": "If enabled this will suppress the how to cite block on the article page.",
            "is_translatable": false,
            "name": "suppress_how_to_cite",
            "pretty_name": "Suppress How to Cite",
            "type": "boolean"
        },
        "value": {
            "default": ""
        },
        "editable_by": [
            "editor",
            "journal-manager"
        ]
    },
    {
        "value": {
            "default": "Review Reminder"
        },
        "setting": {
            "type": "char",
            "pretty_name": "Accepted Review Reminder",
            "is_translatable": true,
            "description": "Subject for Accepted Review Reminder.",
            "name": "subject_accepted_review_reminder"
        },
        "group": {
            "name": "email_subject"
        },
        "editable_by": [
            "editor",
            "journal-manager"
        ]
    },
    {
        "value": {
            "default": "Review Reminder"
        },
        "setting": {
            "type": "char",
            "pretty_name": "Default Review Reminder",
            "is_translatable": true,
            "description": "Subject for Review Reminder.",
            "name": "subject_default_review_reminder"
        },
        "group": {
            "name": "email_subject"
        },
        "editable_by": [
            "editor",
            "journal-manager"
        ]
    },
    {
        "group": {
            "name": "article"
        },
        "setting": {
            "description": "If enabled guest editors will display on the article page for primary issues.",
            "is_translatable": false,
            "name": "display_guest_editors",
            "pretty_name": "Display Guest Editors",
            "type": "boolean"
        },
        "value": {
            "default": ""
        },
        "editable_by": [
            "editor",
            "journal-manager"
        ]
    },
    {
        "group": {
            "name": "general"
        },
        "setting": {
            "description": "Changes the generic text above the File Upload box on the Peer Review form page.",
            "is_translatable": true,
            "name": "peer_review_upload_text",
            "pretty_name": "Peer Review Upload Text",
            "type": "rich-text"
        },
        "value": {
            "default": "<p>You may upload a file in lieu of completing the review form. Please ensure you've covered all of the required fields below.</p>"
        },
        "editable_by": [
            "editor",
            "journal-manager"
        ]
    },
    {
        "group": {
            "name": "general"
        },
        "setting": {
            "description": "Enable open peer review mode on this journal. With this feature enabled, each peer review can be approved for public display alongside its published article. The peer reviewer and the editor must separately approve each review before it is made public.",
            "is_translatable": false,
            "name": "open_peer_review",
            "pretty_name": "Enable open peer review",
            "type": "boolean"
        },
        "value": {
            "default": ""
        },
        "editable_by": [
            "editor",
            "journal-manager"
        ]
    },
    {
        "group": {
            "name": "article"
        },
        "setting": {
            "description": "If enabled this will suppress the citations counter on the article page. The citation block will only appear for articles that have a citation. This setting is overruled by the Disable Metrics setting.",
            "is_translatable": false,
            "name": "suppress_citations_metric",
            "pretty_name": "Suppress Citation Metrics",
            "type": "boolean"
        },
        "value": {
            "default": ""
        },
        "editable_by": [
            "editor",
            "journal-manager"
        ]
    },
    {
        "group": {
            "name": "article"
        },
        "setting": {
            "description": "If enabled altmetric badges will be displayed in the sidebar.",
            "is_translatable": false,
            "name": "display_altmetric_badge",
            "pretty_name": "Display Altmetric Badges",
            "type": "boolean"
        },
        "value": {
            "default": ""
        },
        "editable_by": [
            "editor",
            "journal-manager"
        ]
    },
    {
        "group": {
            "name": "article"
        },
        "setting": {
            "description": "Select a badge type, 1, large-donut, large-bar etc. Defaults to '1' if none selected.",
            "is_translatable": false,
            "name": "altmetric_badge_type",
            "pretty_name": "Altermetric Badge Type",
            "type": "char"
        },
        "value": {
            "default": "1"
        },
        "editable_by": [
            "editor",
            "journal-manager"
        ]
    },
    {
        "group": {
            "name": "email"
        },
        "setting": {
            "description": "Email sent to a section editor when a senior editor declines their draft decision.",
            "is_translatable": true,
            "name": "notify_se_draft_declined",
            "pretty_name": "Draft Decision Declined",
            "type": "rich-text"
        },
        "value": {
            "default": "<p>Dear {{ draft_decision.section_editor.full_name }},</p><p>Thank you for logging your draft decision. The editor has declined this draft and has added the following message for you: </p>{{ draft_decision.editor_decline_rationale|safe }}<p>Regards</p>"
        },
        "editable_by": [
            "editor",
            "journal-manager"
        ]
    },
    {
        "group": {
            "name": "email_subject"
        },
        "setting": {
            "description": "Subject for Draft Decision Declined email",
            "is_translatable": true,
            "name": "subject_notify_se_draft_declined",
            "pretty_name": "Draft Decision Declined Subject",
            "type": "char"
        },
        "value": {
            "default": "Draft Decision Declined"
        },
        "editable_by": [
            "editor",
            "journal-manager"
        ]
    },
    {
        "group": {
            "name": "general"
        },
        "setting": {
            "description": "If enabled, authors will see the requested, due, and complete date for their article's review assignments on the author page.",
            "is_translatable": false,
            "name": "enable_peer_review_data_block",
            "pretty_name": "Enable Peer Review Data on Author Page",
            "type": "boolean"
        },
        "value": {
            "default": ""
        },
        "editable_by": [
            "editor",
            "journal-manager"
        ]
    },
    {
        "group": {
            "name": "general"
        },
        "setting": {
            "description": "If enabled the language buttons will use text rather than flags.",
            "is_translatable": false,
            "name": "enable_language_text",
            "pretty_name": "Language Button Text Override",
            "type": "boolean"
        },
        "value": {
            "default": ""
        },
        "editable_by": [
            "editor",
            "journal-manager"
        ]
    },
    {
        "group": {
            "name": "general"
        },
        "setting": {
            "description": "When this setting is enabled the review assignment page will attempt to match keywords with interests. Warning: This is an expensive process.",
            "is_translatable": false,
            "name": "enable_suggested_reviewers",
            "pretty_name": "Enable Suggested Reviewers",
            "type": "boolean"
        },
        "value": {
            "default": ""
        },
        "editable_by": [
            "editor",
            "journal-manager"
        ]
    },
    {
        "group": {
            "name": "general"
        },
        "setting": {
            "description": "If enabled, authors will see the requested, due, and complete date for their article's review assignments on review pages.",
            "is_translatable": false,
            "name": "enable_peer_review_data_on_review_page",
            "pretty_name": "Enable Peer Review Data on Review Pages",
            "type": "boolean"
        },
        "value": {
            "default": ""
        },
        "editable_by": [
            "editor",
            "journal-manager"
        ]
    },
    {
        "group": {
            "name": "general"
        },
        "setting": {
            "description": "Enable if you want to hide all review data from authors through the end of the review stage, except reviews that are individually shared with authors during review.",
            "is_translatable": false,
            "name": "hide_review_data_pre_release",
            "pretty_name": "Hide Review Data from Authors Before Release",
            "type": "boolean"
        },
        "value": {
            "default": "on"
        },
        "editable_by": [
            "editor",
            "journal-manager"
        ]
    },
    {
        "group": {
            "name": "news"
        },
        "setting": {
            "description": "Title for the News Page and Homepage block",
            "is_translatable": true,
            "name": "news_title",
            "pretty_name": "News Title",
            "type": "char"
        },
        "value": {
            "default": "News"
        },
        "editable_by": [
            "editor",
            "journal-manager"
        ]
    },
    {
        "group": {
            "name": "article"
        },
        "setting": {
            "description": "If enabled the article page will not display links to email correspondence authors.",
            "is_translatable": false,
            "name": "hide_author_email_links",
            "pretty_name": "Hide Author Email Links",
            "type": "boolean"
        },
        "value": {
            "default": ""
        },
        "editable_by": [
            "editor",
            "journal-manager"
        ]
    },
    {
        "group": {
            "name": "general"
        },
        "setting": {
            "description": "If set to true the Login Page Notice will display.",
            "is_translatable": true,
            "name": "display_login_page_notice",
            "pretty_name": "Display Login Page Notice",
            "type": "boolean"
        },
        "value": {
            "default": false
        },
        "editable_by": [
            "editor",
            "journal-manager"
        ]
    },
    {
        "group": {
            "name": "general"
        },
        "setting": {
            "description": "Message to display if you enable Display Login Notice.",
            "is_translatable": true,
            "name": "login_page_notice",
            "pretty_name": "Login Page Notice",
            "type": "rich-text"
        },
        "value": {
            "default": ""
        },
        "editable_by": [
            "editor",
            "journal-manager"
        ]
    },
    {
        "group": {
            "name": "general"
        },
        "setting": {
            "description": "If set to true the Registration Page Notice will display.",
            "is_translatable": true,
            "name": "display_register_page_notice",
            "pretty_name": "Display Registration Page Notice",
            "type": "boolean"
        },
        "value": {
            "default": false
        },
        "editable_by": [
            "editor",
            "journal-manager"
        ]
    },
    {
        "group": {
            "name": "general"
        },
        "setting": {
            "description": "Message to display if you enable Display Registration Page Notice.",
            "is_translatable": true,
            "name": "register_page_notice",
            "pretty_name": "Registration Page Notice",
            "type": "rich-text"
        },
        "value": {
            "default": ""
        },
        "editable_by": [
            "editor",
            "journal-manager"
        ]
    },
    {
        "group": {
            "name": "crossref"
        },
        "setting": {
            "description": "For migrated content where we need to tweak the crossref date.",
            "is_translatable": true,
            "name": "crossref_date_suffix",
            "pretty_name": "Crossref Date Suffix",
            "type": "char"
        },
        "value": {
            "default": "656"
        },
        "editable_by": [
            "editor",
            "journal-manager"
        ]
    },
    {
        "group": {
            "name": "Identifiers"
        },
        "setting": {
            "description": "The DOI (not in URL format) registered for this journal (e.g. 10.001/my-journal). It is included on all deposits for this journal. It must be registered ahead of time.",
            "is_translatable": false,
            "name": "title_doi",
            "pretty_name": "Title DOI",
            "type": "char"
        },
        "value": {
            "default": ""
        },
        "editable_by": [
            "editor",
            "journal-manager"
        ]
    },
    {
        "group": {
            "name": "Identifiers"
        },
        "setting": {
            "description": "The suffix pattern from which Issue DOIs are auto-generated (e.g. 10.0001/myjournal.issue.1)",
            "is_translatable": false,
            "name": "issue_doi_pattern",
            "pretty_name": "Issue DOI Pattern",
            "type": "char"
        },
        "value": {
            "default": "{{ issue.journal.code }}.{{ issue.issue_type.code }}.{{ issue.id }}"
        },
        "editable_by": [
            "editor",
            "journal-manager"
        ]
    },
    {
        "group": {
            "name": "Identifiers"
        },
        "setting": {
            "description": "Automatically register issue DOIs on article publication, based on the issue DOI pattern",
            "is_translatable": false,
            "name": "register_issue_dois",
            "pretty_name": "Auto-register issue-level DOIs",
            "type": "boolean"
        },
        "value": {
            "default": ""
        },
        "editable_by": [
            "editor",
            "journal-manager"
        ]
    },
    {
        "group": {
            "name": "general"
        },
        "setting": {
            "description": "Languages available for this journal.",
            "is_translatable": false,
            "name": "journal_languages",
            "pretty_name": "Journal Languages",
            "type": "json"
        },
        "value": {
            "default": "[]"
        },
        "editable_by": [
            "editor",
            "journal-manager"
        ]
    },
    {
        "group": {
            "name": "general"
        },
        "setting": {
            "description": "The default language for the journal.",
            "is_translatable": false,
            "name": "default_journal_language",
            "pretty_name": "Default Journal Language",
            "type": "char"
        },
        "value": {
            "default": "en"
        },
        "editable_by": [
            "editor",
            "journal-manager"
        ]
    },
    {
        "group": {
            "name": "general"
        },
        "setting": {
            "description": "If enabled users must request the author role before they are allowed to submit.",
            "is_translatable": false,
            "name": "limit_access_to_submission",
            "pretty_name": "Limit Access to Submission",
            "type": "boolean"
        },
        "value": {
            "default": ""
        },
        "editable_by": [
            "editor",
            "journal-manager"
        ]
    },
    {
        "group": {
            "name": "general"
        },
        "setting": {
            "description": "Support email address for editors and staff users.",
            "is_translatable": false,
            "name": "support_email",
            "pretty_name": "Support Email",
            "type": "char"
        },
        "value": {
            "default": "--No support email set--"
        },
        "editable_by": [
            "editor",
            "journal-manager"
        ]
    },
    {
        "group": {
            "name": "general"
        },
        "setting": {
            "description": "Text to accompany access requests. Linked to Limit Access to Submission",
            "is_translatable": true,
            "name": "submission_access_request_text",
            "pretty_name": "Submission Access Request Text",
            "type": "rich-text"
        },
        "value": {
            "default": "Please supply information below to support your request to make a submission to this journal."
        },
        "editable_by": [
            "editor",
            "journal-manager"
        ]
    },
    {
        "group": {
            "name": "email"
        },
        "setting": {
            "description": "Email sent to an article's correspondence author when revisions are completed.",
            "is_translatable": true,
            "name": "revisions_complete_receipt",
            "pretty_name": "Revisions Complete Receipt",
            "type": "rich-text"
        },
        "value": {
            "default": "<p>Dear {{ revision.article.correspondence_author.full_name }},</p><p>Thank you for submitting your revisions for \"{{ revision.article.safe_title }}\". We will be in touch with further information about your submission soon.</p><p>Best wishes,</p><p>{{ revision.editor.full_name }}</p>"
        },
        "editable_by": [
            "editor",
            "journal-manager"
        ]
    },
    {
        "group": {
            "name": "general"
        },
        "setting": {
            "description": "Email address of the access request contact.",
            "is_translatable": true,
            "name": "submission_access_request_contact",
            "pretty_name": "Submission Access Request Contact",
            "type": "char"
        },
        "value": {
            "default": ""
        },
        "editable_by": [
            "editor",
            "journal-manager"
        ]
    },
    {
        "group": {
            "name": "general"
        },
        "setting": {
            "description": "Support message to display to editors and staff on Manager page.",
            "is_translatable": true,
            "name": "support_contact_message_for_staff",
            "pretty_name": "Janeway Support Contact for Staff",
            "type": "rich-text"
        },
        "value": {
            "default": "<p>For help with Janeway, contact <a href=\"mailto:{{ support_email }}\">{{ support_email }}</a>.</p>"
        },
        "editable_by": [
            "editor",
            "journal-manager"
        ]
    },
    {
        "group": {
            "name": "email"
        },
        "setting": {
            "description": "Email sent to the submission access request contact when a new request is added.",
            "is_translatable": true,
            "name": "submission_access_request_notification",
            "pretty_name": "Submission Access Request Notification",
            "type": "rich-text"
        },
        "value": {
            "default": "<p>A new submission access request has been added.</p><p>{{ description }}</p>"
        },
        "editable_by": [
            "editor",
            "journal-manager"
        ]
    },
    {
        "group": {
            "name": "email_subject"
        },
        "setting": {
            "description": "Subject for Submission Access Request Notification.",
            "is_translatable": true,
            "name": "subject_submission_access_request_notification",
            "pretty_name": "Submission Access Request Notification",
            "type": "char"
        },
        "value": {
            "default": "New Submission Access Request"
        },
        "editable_by": [
            "editor",
            "journal-manager"
        ]
    },
    {
        "group": {
            "name": "email"
        },
        "setting": {
            "description": "Email sent when a Access Request is evaluated by a staff member.",
            "is_translatable": true,
            "name": "submission_access_request_complete",
            "pretty_name": "Submission Access Request Complete",
            "type": "rich-text"
        },
        "value": {
            "default": "<p>Dear {{ access_request.user.full_name }},</p>Your request to be granted the {{ access_request.role.name }} role on {% if access_request.journal %}{{ access_request.journal.name }}{% else %}{{ access_request.repository.name }}{% endif %} has been evaluated.</p><p>The decision made was: {{ decision }}.</p><p>The following note was provided by the staff member evaluating your request: {{ access_request.evaluation_note }}</p><p>Kind Regards,</p><p>{{ request.user.full_name }}</p>"
        },
        "editable_by": [
            "editor",
            "journal-manager"
        ]
    },
    {
        "group": {
            "name": "email_subject"
        },
        "setting": {
            "description": "Subject for Submission Access Request Complete.",
            "is_translatable": true,
            "name": "subject_submission_access_request_complete",
            "pretty_name": "Submission Access Request Complete",
            "type": "char"
        },
        "value": {
            "default": "Your Submission Access Request"
        },
        "editable_by": [
            "editor",
            "journal-manager"
        ]
    },
    {
        "group": {
            "name": "general"
        },
        "setting": {
            "description": "Describe what files you expect at the time of submission.",
            "is_translatable": true,
            "name": "file_submission_guidelines",
            "pretty_name": "File Submission Guidelines",
            "type": "rich-text"
        },
        "value": {
            "default": "<p>Please upload the latest manuscript file. Separately upload any figures or data files needed during peer review.</p>"
        },
        "editable_by": [
            "editor",
            "journal-manager"
        ]
    },
    {
        "group": {
            "name": "general"
        },
        "setting": {
            "description": "Instruction text for manuscript file upload pop-up window.",
            "is_translatable": true,
            "name": "manuscript_file_submission_instructions",
            "pretty_name": "Manuscript File Submission Instructions",
            "type": "rich-text"
        },
        "value": {
            "default": ""
        },
        "editable_by": [
            "editor",
            "journal-manager"
        ]
    },
    {
        "group": {
            "name": "general"
        },
        "setting": {
            "description": "Instruction text for data and figure file upload pop-up window.",
            "is_translatable": true,
            "name": "data_figure_file_submission_instructions",
            "pretty_name": "Data and Figure File Submission Instructions",
            "type": "rich-text"
        },
        "value": {
            "default": ""
        },
        "editable_by": [
            "editor",
            "journal-manager"
        ]
    },
    {
        "group": {
            "name": "email_subject"
        },
        "setting": {
            "description": "Subject for Revisions Complete Receipt",
            "is_translatable": true,
            "name": "subject_revisions_complete_receipt",
            "pretty_name": "Subject Revisions Complete Receipt",
            "type": "char"
        },
        "value": {
            "default": "Article Revisions Complete"
        },
        "editable_by": [
            "editor",
            "journal-manager"
        ]
    },
    {
        "group": {
            "name": "general"
        },
        "setting": {
            "description": "A warning displayed warning Editors what will happen when they accept an article.",
            "is_translatable": true,
            "name": "accept_article_warning",
            "pretty_name": "Accept Article Warning",
            "type": "rich-text"
        },
        "value": {
            "default": ""
        },
        "editable_by": [
            "editor",
            "journal-manager"
        ]
    },
    {
        "group": {
            "name": "kbart"
        },
        "setting": {
            "description": "Optional period of embargo this journal is subject to. It must follow the kbart format such as 'R2Y' or 'P1Y'",
            "is_translatable": false,
            "name": "embargo_period",
            "pretty_name": "Embargo Period (KBART)",
            "type": "char"
        },
        "value": {
            "default": ""
        },
        "editable_by": [
            "editor",
            "journal-manager"
        ]
    },
    {
        "group": {
            "name": "Identifiers"
        },
        "setting": {
            "description": "Maximum number of articles on which an action can be performed in the DOI Manager",
            "is_translatable": false,
            "name": "doi_manager_action_maximum_size",
            "pretty_name": "DOI Manager Action Maximum Size",
            "type": "number"
        },
        "value": {
            "default": "200"
        },
        "editable_by": [
            "editor",
            "journal-manager"
        ]
    },
    {
        "group": {
            "name": "email"
        },
        "setting": {
            "description": "Email sent to an author when an editor deletes their copyedit review task.",
            "is_translatable": false,
            "name": "author_copyedit_deleted",
            "pretty_name": "Author Copyedit Deleted",
            "type": "rich-text"
        },
        "value": {
            "default": "<p>Dear {{ author_review.assignment.article.correspondence_author.full_name }},</p><p>The copyediting review request for \"{{ author_review.assignment.article.safe_title }}\" that we sent you has been deleted.</p><p>Regards,</p>{{ request.user.signature|safe }}"
        },
        "editable_by": [
            "editor",
            "journal-manager"
        ]
    },
    {
        "group": {
            "name": "email_subject"
        },
        "setting": {
            "description": "Subject for Author Copyedit Deleted email.",
            "is_translatable": false,
            "name": "subject_author_copyedit_deleted",
            "pretty_name": "Author Copyedit Deleted Subject",
            "type": "char"
        },
        "value": {
            "default": "Copyedit Review Request Deleted"
        },
        "editable_by": [
            "editor",
            "journal-manager"
        ]
    },
    {
        "group": {
            "name": "email"
        },
        "setting": {
            "description": "Email sent readers when new articles are published.",
            "is_translatable": true,
            "name": "reader_publication_notification",
            "pretty_name": "Reader Publication Notification",
            "type": "rich-text"
        },
        "value": {
            "default": "<p>You are receiving this email because you are registered for publication notifications for {{ journal.name }}.</p><p>The following articles have been published today: </p><ul>{% for article in articles %}<li><a href=\"{{ article.url }}\">{{ article.safe_title }}</a></li>{% endfor %}</ul>"
        },
        "editable_by": [
            "editor",
            "journal-manager"
        ]
    },
    {
        "group": {
            "name": "email_subject"
        },
        "setting": {
            "description": "Subject for Submission Access Request Complete.",
            "is_translatable": true,
            "name": "subject_reader_publication_notification",
            "pretty_name": "Subject Reader Publication Notification",
            "type": "char"
        },
        "value": {
            "default": "New Articles Published"
        },
        "editable_by": [
            "editor",
            "journal-manager"
        ]
    },
    {
        "group": {
            "name": "notifications"
        },
        "setting": {
            "description": "If enabled Janeway will notify readers of new published articles.",
            "is_translatable": false,
            "name": "send_reader_notifications",
            "pretty_name": "Send Reader Notifications",
            "type": "boolean"
        },
        "value": {
            "default": ""
        },
        "editable_by": [
            "editor",
            "journal-manager"
        ]
    },
    {
        "group": {
            "name": "general"
        },
        "setting": {
            "description": "Can include information such as the physical contact address for the journal.",
            "is_translatable": true,
            "name": "contact_info",
            "pretty_name": "Contact Information",
            "type": "rich-text"
        },
        "value": {
            "default": ""
        },
        "editable_by": [
            "editor",
            "journal-manager"
        ]
    },
    {
        "group": {
            "name": "permission"
        },
        "setting": {
            "description": "Determines which roles can access the licenses pages.",
            "is_translatable": false,
            "name": "licenses",
            "pretty_name": "Role can manage licenses",
            "type": "json"
        },
        "value": {
            "default": ["editor", "journal-manager"]
        },
        "editable_by": [
            "journal-manager"
        ]
    },
    {
        "group": {
            "name": "permission"
        },
        "setting": {
            "description": "Determines which roles can access the sections pages.",
            "is_translatable": false,
            "name": "sections",
            "pretty_name": "Role can manage sections",
            "type": "json"
        },
        "value": {
            "default": ["editor", "journal-manager"]
        },
        "editable_by": [
            "journal-manager"
        ]
    },  
    {
        "group": {
            "name": "general"
        },
        "setting": {
            "description": "Reviewers opt in to open review by default, the field will be checked forcing them to opt out if they want to.",
            "is_translatable": false,
            "name": "open_review_default_opt_in",
            "pretty_name": "Open Review Defaults to Opt In",
            "type": "boolean"
        },
        "value": {
            "default": ""
        },
        "editable_by": [
            "journal-manager"
        ]
    },
    {
        "group": {
            "name": "general"
        },
        "setting": {
            "description": "Reviewers will not be asked to make any recommendation e.g. Accept or Reject. Review recommendation will be set to No Recommendation",
            "is_translatable": false,
            "name": "disable_reviewer_recommendation",
            "pretty_name": "Disable Reviewer Recommendation",
            "type": "boolean"
        },
        "value": {
            "default": ""
        },
        "editable_by": [
            "journal-manager",
            "editor"
        ]
    },
    {
        "group": {
            "name": "general"
        },
        "setting": {
            "description": "Adds a new decision to the decision helper that allows editors to share peer reviews amongst assigned reviewers.",
            "is_translatable": false,
            "name": "enable_share_reviews_decision",
            "pretty_name": "Enable Share Reviews Decision",
            "type": "boolean"
        },
        "value": {
            "default": ""
        },
        "editable_by": [
            "journal-manager",
            "editor"
        ]
    },
    {
        "group": {
            "name": "general"
        },
        "setting": {
            "description": "When in an additional review round (eg round 2 or 3) reviewers will see completed reviews from previous rounds in the review interface.",
            "is_translatable": false,
            "name": "display_completed_reviews_in_additional_rounds",
            "pretty_name": "Display Completed Reviews in Review Interface",
            "type": "boolean"
        },
        "value": {
            "default": ""
        },
        "editable_by": [
            "journal-manager",
            "editor"
        ]
    },
    {
        "group": {
            "name": "general"
        },
        "setting": {
            "description": "This text is displayed to reviewers when \"Display Completed Reviews in Review Interface\" is enabled.",
            "is_translatable": false,
            "name": "display_completed_reviews_in_additional_rounds_text",
            "pretty_name": "Display Completed Reviews in Review Interface Text",
            "type": "rich-text"
        },
        "value": {
            "default": "<p>It is our policy to share completed reviews from prior review rounds with all reviewers engaged in the review process. You can find the completed reviews from prior rounds below.</p>"
        },
        "editable_by": [
            "journal-manager",
            "editor"
        ]
    },
    {
        "group": {
            "name": "email"
        },
        "setting": {
            "description": "Email sent by editors to reviewers when sharing peer reviews.",
            "is_translatable": true,
            "name": "share_reviews_notification",
            "pretty_name": "Share Reviews Notification",
            "type": "rich-text"
        },
        "value": {
            "default": "<p>Dear {{ review.reviewer.full_name }},</p><p>We would like to express our gratitude for your valuable contribution as a peer reviewer for our article. At our journal, it is our policy to share completed peer reviews with all the reviewers involved. We would like to provide you with the opportunity to access not only your own review but also those of your peers.</p><p>To access the reviews, use the following link: {{ url }}</p><p>Thank you once again for your time,</p><p>{{ request.user.signature }}</p>"
        },
        "editable_by": [
            "editor",
            "journal-manager"
        ]
    },
    {
        "group": {
            "name": "email_subject"
        },
        "setting": {
            "description": "Subject for Share Reviews Notification.",
            "is_translatable": true,
            "name": "subject_share_reviews_notification",
            "pretty_name": "Subject for Share Reviews Notification",
            "type": "char"
        },
        "value": {
            "default": "Sharing Peer Reviews"
        },
        "editable_by": [
            "editor",
            "journal-manager"
        ]
    },
    {
        "group": {
            "name": "general"
        },
        "setting": {
            "description": "When this setting is enabled and you make either a share reviews decision or are sharing reviews via the review interface then Janeway will include any reviewer response letters.",
            "is_translatable": false,
            "name": "share_author_response_letters",
            "pretty_name": "Automatically Share Author Response Letters",
            "type": "boolean"
        },
        "value": {
            "default": ""
        },
        "editable_by": [
            "editor",
            "journal-manager"
        ]
    },
    {
        "group": {
            "name": "email"
        },
        "setting": {
            "description": "Email sent editors when an author completes a revision request.",
            "is_translatable": true,
            "name": "revisions_complete_editor_notification",
            "pretty_name": "Revisions Complete Editor Notification",
            "type": "rich-text"
        },
        "value": {
            "default": "<p>{{ revision.article.correspondence_author.full_name }} has successfully completed the assigned revision task for article #{{ revision.article.pk }} - \"{{ revision.article.title }}.\"</p><p>Please take a moment to review the revisions at {{ url }}.</p>"
        },
        "editable_by": [
            "editor",
            "journal-manager"
        ]
    },
    {
        "group": {
            "name": "email_subject"
        },
        "setting": {
            "description": "Subject for Revisions Complete Editor Notification.",
            "is_translatable": true,
            "name": "subject_revisions_complete_editor_notification",
            "pretty_name": "Subject for Revisions Complete Editor Notification",
            "type": "char"
        },
        "value": {
            "default": "Article Revisions Complete"
        },
        "editable_by": [
            "editor",
            "journal-manager"
        ]
    },
    {
        "group": {
            "name": "email"
        },
        "setting": {
            "description": "Email sent when an outgoing email bounces.",
            "is_translatable": true,
            "name": "bounced_email_notification",
            "pretty_name": "Bounced Email Notification",
            "type": "rich-text"
        },
        "value": {
            "default": "<p>An email sent to {% for email in event.to %}{{ email }}{% if not forloop.last %}, {% endif %}{% endfor %} has not been delivered.{% if target %} This message was in regards to {{ event.content_type.model }} #{{ target.pk }} \"{{ target.title|safe }}\".{% endif %}</p><p>Kind Regards,</p>"
        },
        "editable_by": [
            "journal-manager",
            "editor"
        ]
    },
    {
         "group": {
            "name": "email_subject"
        },
        "setting": {
            "description": "Subject for Bounced Email Notification.",
            "is_translatable": true,
            "name": "subject_bounced_email_notification",
            "pretty_name": "Subject Bounced Email Notification",
            "type": "char"
        },
        "value": {
            "default": "Email Bounced"
        },
        "editable_by": [
            "journal-manager",
            "editor"
        ]
    },
    {
        "group": {
            "name": "general"
        },
        "setting": {
            "description": "Action URL for an external newsletter signup form",
            "is_translatable": false,
            "name": "external_newsletter_signup_url",
            "pretty_name": "External Newsletter Signup URL",
            "type": "char"
        },
        "value": {
            "default": ""
        },
        "editable_by": [
            "journal-manager"
        ]
    },
    {
        "group": {
            "name": "general"
        },
        "setting": {
            "description": "The name of a folder containing Django templates that can be used to populate Janeway CMS pages. The folder should be located in the theme's templates folder. All HTML files inside will be loaded into a dropdown in the CMS.",
            "is_translatable": false,
            "name": "custom_cms_templates",
            "pretty_name": "Custom CMS Templates",
            "type": "char"
        },
        "value": {
            "default": ""
        },
        "editable_by": [
            "journal-manager"
        ]
    },
    {
        "group": {
            "name": "general"
        },
        "setting": {
            "description": "Removes the editor section from the author's article status page. This does not stop editors from identifying themselves when, for example, rejecting an article if using an account with their name associated.",
            "is_translatable": false,
            "name": "hide_editors_from_authors",
            "pretty_name": "Hide Assigned Editor Details",
            "type": "boolean"
        },
        "value": {
            "default": ""
        },
        "editable_by": [
            "editor",
            "journal-manager"
        ]
    },
    {
        "group": {
            "name": "article"
        },
        "setting": {
            "description": "When enabled the date an article was submitted will be displayed on the article page.",
            "is_translatable": false,
            "name": "display_date_submitted",
            "pretty_name": "Display Date Submitted",
            "type": "boolean"
        },
        "value": {
            "default": ""
        },
        "editable_by": [
            "editor",
            "journal-manager"
        ]
    },
    {
        "group": {
            "name": "article"
        },
        "setting": {
            "description": "When enabled the date an article was accepted will be displayed on the article page.",
            "is_translatable": false,
            "name": "display_date_accepted",
            "pretty_name": "Display Date Accepted",
            "type": "boolean"
        },
        "value": {
            "default": "on"
        },
        "editable_by": [
            "editor",
            "journal-manager"
        ]
    },
    {
        "group": {
            "name": "styling"
        },
        "setting": {
            "description": "Display name for the page displaying editorial groups.",
            "is_translatable": true,
            "name": "editorial_group_page_name",
            "pretty_name": "Editorial Group Page Name",
            "type": "char"
        },
        "value": {
            "default": "Editorial Team"
        },
        "editable_by": [
            "editor",
            "journal-manager"
        ]
    },
    {
        "group": {
            "name": "styling"
        },
        "setting": {
            "description": "When enabled no group names are displayed on the editorial group page.",
            "is_translatable": false,
            "name": "hide_editorial_group_names",
            "pretty_name": "Hide Editorial Group Names",
            "type": "boolean"
        },
        "value": {
            "default": ""
        },
        "editable_by": [
            "editor",
            "journal-manager"
        ]
    },
    {
        "group": {
            "name": "general"
        },
        "setting": {
            "name": "notify_section_editors_of_publication",
            "pretty_name": "Notify Section Editors of Publication",
            "type": "boolean",
            "description": "When this setting is enabled, section editors will be copied on publication notification emails sent to authors.",
            "is_translatable": false
        },
        "value": {
            "default": "on"
        },
        "editable_by": [
            "editor",
            "journal-manager"
        ]
    },
    {
        "group": {
            "name": "general"
        },
        "setting": {
            "name": "notify_peer_reviewers_of_publication",
            "pretty_name": "Notify Peer Reviewers of Publication",
            "type": "boolean",
            "description": "When enabled this will populate an email from the Peer Reviewer Publication Notification setting to be edited and sent out during the prepublication process.",
            "is_translatable": false
        },
        "value": {
            "default": "on"
        },
        "editable_by": [
            "editor",
            "journal-manager"
        ]
    }
]<|MERGE_RESOLUTION|>--- conflicted
+++ resolved
@@ -2738,30 +2738,7 @@
             "default": ""
         },
         "setting": {
-<<<<<<< HEAD
-            "type": "text",
-=======
-            "type": "char",
-            "pretty_name": "Acceptance Notification",
-            "is_translatable": true,
-            "description": "Subject for Send to a user specified in notification manager.",
-            "name": "subject_notification_acceptance"
-        },
-        "group": {
-            "name": "email_subject"
-        },
-        "editable_by": [
-            "editor",
-            "journal-manager"
-        ]
-    },
-    {
-        "value": {
-            "default": ""
-        },
-        "setting": {
-            "type": "char",
->>>>>>> 9daf7f85
+            "type": "char",
             "pretty_name": "Submission Notification",
             "is_translatable": true,
             "description": "Subject for Send to a user specified in notification manager.",

--- conflicted
+++ resolved
@@ -3150,7 +3150,6 @@
         }
     },
     {
-<<<<<<< HEAD
         "group": {
             "name": "general"
         },
@@ -3194,35 +3193,5 @@
         "value": {
             "default": "<p>Please upload the latest manuscript file. Separately upload any figures or data files needed during peer review.</p>"
         }
-=======
-	    "group": {
-	        "name": "general"
-    	},
-        "setting": {
-    	    "description": "Support email address for editors and staff users.",
-    	    "is_translatable": false,
-    	    "name": "support_email",
-    	    "pretty_name": "Support Email",
-    	    "type": "char"
-    	},
-    	"value": {
-    	    "default": "--No support email set--"
-    	}
-    },
-    {
-    	"group": {
-    	    "name": "general"
-    	},
-    	"setting": {
-    	    "description": "Support message to display to editors and staff on Manager page.",
-    	    "is_translatable": false,
-    	    "name": "support_contact_message_for_staff",
-    	    "pretty_name": "Janeway Support Contact for Staff",
-    	    "type": "rich-text"
-    	},
-    	"value": {
-    	    "default": "<p>For help with Janeway, contact <a href=\"mailto:{{ support_email }}\">{{ support_email }}</a>.</p>"
-    	}
->>>>>>> fc238996
     }
 ]

{% extends "core/base.html" %}
{% load i18n %}
<<<<<<< HEAD
{% block title %}{% trans "Issue" %} {{ issue }}{% endblock %}
=======

{% block title %}
    {% if issue.issue_type.code == 'collection' %}
    {% trans "Collection" %}: {{ issue.title }}
    {% else %}
    {% trans "Issue" %}: {{ issue }}
    {% endif %}
{% endblock %}
>>>>>>> 575a598a

{% block body %}
{% include "journal/issue_display.html" %}
{% endblock body %}<|MERGE_RESOLUTION|>--- conflicted
+++ resolved
@@ -1,9 +1,5 @@
 {% extends "core/base.html" %}
 {% load i18n %}
-<<<<<<< HEAD
-{% block title %}{% trans "Issue" %} {{ issue }}{% endblock %}
-=======
-
 {% block title %}
     {% if issue.issue_type.code == 'collection' %}
     {% trans "Collection" %}: {{ issue.title }}
@@ -11,7 +7,6 @@
     {% trans "Issue" %}: {{ issue }}
     {% endif %}
 {% endblock %}
->>>>>>> 575a598a
 
 {% block body %}
 {% include "journal/issue_display.html" %}

.container {
  margin: 0 auto;
  max-width: 1500px;
  width: 90%;
}

@media only screen and (min-width: 1550px) {
    .container {
        width: 80%;
    }

    .row .col.xxl1 {
      width: 8.3333333333%;
      margin-left: auto;
      left: auto;
      right: auto;
    }
  .row .col.xxl2 {
    width: 16.6666666667%;
    margin-left: auto;
    left: auto;
    right: auto;
  }
  .row .col.xxl3 {
    width: 25%;
    margin-left: auto;
    left: auto;
    right: auto;
  }
  .row .col.xxl4 {
    width: 33.3333333333%;
    margin-left: auto;
    left: auto;
    right: auto;
  }
  .row .col.xxl5 {
    width: 41.6666666667%;
    margin-left: auto;
    left: auto;
    right: auto;
  }
  .row .col.xxl6 {
    width: 50%;
    margin-left: auto;
    left: auto;
    right: auto;
  }
  .row .col.xxl7 {
    width: 58.3333333333%;
    margin-left: auto;
    left: auto;
    right: auto;
  }
  .row .col.xxl8 {
    width: 66.6666666667%;
    margin-left: auto;
    left: auto;
    right: auto;
  }
  .row .col.xxl9 {
    width: 75%;
    margin-left: auto;
    left: auto;
    right: auto;
  }
  .row .col.xxl10 {
    width: 83.3333333333%;
    margin-left: auto;
    left: auto;
    right: auto;
  }
  .row .col.xxl11 {
    width: 91.6666666667%;
    margin-left: auto;
    left: auto;
    right: auto;
  }
  .row .col.xxl12 {
    width: 100%;
    margin-left: auto;
    left: auto;
    right: auto;
  }
  .row .col.offset-xxl1 {
    margin-left: 8.3333333333%;
  }
  .row .col.pull-xxl1 {
    right: 8.3333333333%;
  }
  .row .col.push-xxl1 {
    left: 8.3333333333%;
  }
  .row .col.offset-xxl2 {
    margin-left: 16.6666666667%;
  }
  .row .col.pull-xxl2 {
    right: 16.6666666667%;
  }
  .row .col.push-xxl2 {
    left: 16.6666666667%;
  }
  .row .col.offset-xxl3 {
    margin-left: 25%;
  }
  .row .col.pull-xxl3 {
    right: 25%;
  }
  .row .col.push-xxl3 {
    left: 25%;
  }
  .row .col.offset-xxl4 {
    margin-left: 33.3333333333%;
  }
  .row .col.pull-xxl4 {
    right: 33.3333333333%;
  }
  .row .col.push-xxl4 {
    left: 33.3333333333%;
  }
  .row .col.offset-xxl5 {
    margin-left: 41.6666666667%;
  }
  .row .col.pull-xxl5 {
    right: 41.6666666667%;
  }
  .row .col.push-xxl5 {
    left: 41.6666666667%;
  }
  .row .col.offset-xxl6 {
    margin-left: 50%;
  }
  .row .col.pull-xxl6 {
    right: 50%;
  }
  .row .col.push-xxl6 {
    left: 50%;
  }
  .row .col.offset-xxl7 {
    margin-left: 58.3333333333%;
  }
  .row .col.pull-xxl7 {
    right: 58.3333333333%;
  }
  .row .col.push-xxl7 {
    left: 58.3333333333%;
  }
  .row .col.offset-xxl8 {
    margin-left: 66.6666666667%;
  }
  .row .col.pull-xxl8 {
    right: 66.6666666667%;
  }
  .row .col.push-xxl8 {
    left: 66.6666666667%;
  }
  .row .col.offset-xxl9 {
    margin-left: 75%;
  }
  .row .col.pull-xxl9 {
    right: 75%;
  }
  .row .col.push-xxl9 {
    left: 75%;
  }
  .row .col.offset-xxl10 {
    margin-left: 83.3333333333%;
  }
  .row .col.pull-xxl10 {
    right: 83.3333333333%;
  }
  .row .col.push-xxl10 {
    left: 83.3333333333%;
  }
  .row .col.offset-xxl11 {
    margin-left: 91.6666666667%;
  }
  .row .col.pull-xxl11 {
    right: 91.6666666667%;
  }
  .row .col.push-xxl11 {
    left: 91.6666666667%;
  }
  .row .col.offset-xxl12 {
    margin-left: 100%;
  }
  .row .col.pull-xxl12 {
    right: 100%;
  }
  .row .col.push-xxl12 {
    left: 100%;
  }
}

hr {
    margin-top: 1rem;
    margin-bottom: 1rem;
    border: 0;
    border-top: 1px solid rgba(0, 0, 0, 0.1);
}

a:hover .article-title {
    text-decoration-color: black;
    text-decoration: underline;
}

.article-title {
    color: black;
}

.carousel-text-wrapper {
    background: #424242;
    opacity: 0.5;
    padding: 10px
}

.no-bottom-padding {
    padding-bottom: 0px !important;
}

.no-bottom-margin {
    margin-bottom: 0 !important;
}

.issue_image {
    height: 235px;
}

.article-card {
    max-height: 400px
}

.spacer {
    margin-top: 15px;
    margin-bottom: 15px;
}

.sidebar-table td, th {
    padding: 0 !important;
}

.article-body h1 {
    font-size: 26px;
    font-weight: 300;
}

.article-body h2 {
    font-size: 24px;
    font-weight: 300;
}

.article-body h3 {
    font-size: 20px;
    font-weight: 300;
}

.article-body h4 {
    font-size: 18px;
    font-weight: 300;
}

.article-body a {
    word-break: break-word;
}

.article-body ul:not(.browser-default) {
    display: block !important;
    list-style-type: disc !important;
    margin-block-start: 1em !important;
    margin-block-end: 1em !important;
    margin-inline-start: 0px !important;
    margin-inline-end: 0px !important;
    padding-inline-start: 40px !important;
}

.article-body ul:not(.browser-default)>li {
    list-style-type: disc;
}

.toc-card {
    position: fixed !important;
    top: 1%;
}

.wide-button {
    width: 100% !important;
    display: block !important;
    margin-bottom: 5px;
}

.submission-toc-card {
    position: fixed !important;
    width: 300px;
}

.carousel-text-wrapper a {
    color: white;
}

.editorial-card {
    max-height: 420px;
}

.disp-formula {
    overflow-x: auto;
}

.table-wrap {
    overflow-x: auto;
}

.table-center {
    text-align: center;
}
.table-left {
    text-align: left;
}
.table-right {
    text-align: right;
}

.alm {
    display: inline-block;
    text-align: center;
    padding: 15px;
    width: 140px;
}

#logo-container svg {
    max-width: 100px;
    max-height: 49px;
    margin-top: 20px;
}

.news-card-title {
    background-color: rgba(0, 0, 0, 0.7);
    margin: 10px 10px 10px 10px;
    width: 50%;
}

#reflist p {
    word-wrap: break-word;
}

.issue-link {
    color: rgba(0,0,0,0.87);
}

.issue-link:hover {
    text-decoration: underline;
}

.feature-article-image {
    width: 100%;
    object-fit: cover;
}

.feature-article-card {
    min-height: 360px;
}

.card-panel .row {
    margin-bottom: 0px;
}

h1 {
    font-size: 2.8rem;
    font-weight: 300;
    margin: 1.68rem 0 1.68rem 0;
}

h2 {
    font-size: 2.2rem;
    font-weight: 300;
}

h3 {
    font-size: 1.6rem;
}

h4 {
    font-size: 1.6rem;
    font-weight: 300;
}

h5 {
    font-size: 1.6rem;
}

.article_section {
    text-decoration: underline;
    text-decoration-color: #5a5a5a;
    text-decoration-style: solid;
}

.table-of-contents li {
    padding: 3px 0;
    font-size: 14px;
}

.small-caps {
    font-variant: small-caps
}

<<<<<<< HEAD
/* Remove default bullets */
.tree {
    margin-left: 20px;
}
.tree li {
    list-style-type: disc !important;
  }
  
  
  /* Hide the nested list */
  .nested {
    margin-left: 30px;
  }
  
  /* Show the nested list when the user clicks on the caret/arrow (with JavaScript) */
  #subjects .tree .active {
    display: block;
  }
=======
.header-overrides {
    background-color: #fafafa;
    color: #616161;
    height: 90px;
}

.page-footer {
    background-color: #fafafa;
    color: #616161;
}

.footer-copyright p {
    color: #616161;
}

.brand-logo {
    color: #616161;
}

nav ul a {
    color: #616161;
}

nav ul li {
    line-height: 90px;
}

nav, nav .nav-wrapper i, nav a.button-collapse, nav a.button-collapse i {
    line-height: 90px;
}

.header-override-image {
    padding: 5px;
    max-height: 90px;
}

.card .card-content p {
    padding-bottom: 15px;
}

.carousel-text-wrapper {
    opacity: 0.9;
}

.carousel-text-wrapper a {
    color: white;
}

.button-collapse {
    color: #616161;
}

.card .card-image img {
    height: 260px;
    object-fit: cover;
}

.small-card-title {
    font-size: 18px !important;
}

.issue_title {
    font-size: 1.2rem;
    margin-top: 0;
}

.issue_items {
    font-size: 1rem;
}

.card.card-stacked {
    margin: 0px;
}

.card.card-stacked .card-content {
    padding: 12px;
    max-height: 200px;
    overflow: hidden;
    text-overflow: ellipsis;
}

.card.card-stacked .card-reveal {
    padding: 12px;
}

.card.card-stacked .card-content .activator {
    cursor: pointer;
    position: relative;
    max-height: 7.1em /* 5 lines */;
    overflow:hidden;
}

.fade-overflow-5 {
  position: relative;
  height: 7.1em; /* 5 lines */
  display: inline-block;
}

.fade-overflow-5:after {
    content: "";
    text-align: right;
    position: absolute;
    bottom: 0;
    right: 0;
    width: 100%;
    height: 1.2em;
    /* might be a way to adjust this based on text/background colour */
    background: linear-gradient(to right, rgba(255, 255, 255, 0), white 100%);
    pointer-events: none;
}

:root {
    --facebook: #3b5998;
    --facebook-hover: #3b5998;
    --twitter: #00acee;
    --twitter-hover: #008abe;
    --linkedin: #0e76a8;
    --linkedin-hover: #0b5e87;
}

.btn-small {
    height: 24px;
    line-height: 24px;
    padding: 0.1rem 0.8rem 0.1rem;
}

.facebook-bg {
    background-color: var(--facebook);
}

.facebook-bg:hover {
    background-color: var(--facebook-hover);
}

.twitter-bg {
    background-color: var(--twitter);
}

.twitter-bg:hover {
    background-color: var(--twitter-hover);
}

.linkedin-bg {
    background-color: var(--linkedin);
}

.linkedin-bg:hover {
    background-color: var(--linkedin-hover);
}

.flexbox {
    display: flex;
    flex-wrap: wrap;
}

.scroll-y {
    overflow-y: auto !important;
}

/* Allow the use of default <li> */
.default-li ul>li {
    list-style-type: initial;
}

.language-select {
    color: #616161;
}
>>>>>>> 505979d6
<|MERGE_RESOLUTION|>--- conflicted
+++ resolved
@@ -401,7 +401,6 @@
     font-variant: small-caps
 }
 
-<<<<<<< HEAD
 /* Remove default bullets */
 .tree {
     margin-left: 20px;
@@ -420,7 +419,6 @@
   #subjects .tree .active {
     display: block;
   }
-=======
 .header-overrides {
     background-color: #fafafa;
     color: #616161;
@@ -587,5 +585,4 @@
 
 .language-select {
     color: #616161;
-}
->>>>>>> 505979d6
+}
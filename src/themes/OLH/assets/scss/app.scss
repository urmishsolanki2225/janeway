--- conflicted
+++ resolved
@@ -1188,11 +1188,10 @@
     text-decoration-thickness: 3px;
 }
 
-<<<<<<< HEAD
 .pad-left-15 {
-    padding-left: 15px;
-=======
+	padding-left: 15px;
+}
+
 .language-menu {
-  padding-left: 15px;
->>>>>>> a04f2899
+	padding-left: 15px;
 }
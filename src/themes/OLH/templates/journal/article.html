--- conflicted
+++ resolved
@@ -16,10 +16,6 @@
 
     <article>
     {% if  not journal.disable_article_images %}
-<<<<<<< HEAD
-        <section class="no-padding meta">
-            <div class="orbit article-orbit row" role="region" aria-label="Favorite Space Pictures" data-orbit>
-=======
         <section class="no-padding meta show-for-small-only">
             <div class="row">
                 <div class="large-8 columns">
@@ -40,8 +36,7 @@
             </div>
         </section>
         <section class="no-padding meta hide-for-small-only">
-            <div class="orbit article-orbit" role="region" aria-label="Favorite Space Pictures" data-orbit>
->>>>>>> a04f2899
+            <div class="orbit article-orbit row" role="region" aria-label="Favorite Space Pictures" data-orbit>
                 <ul class="orbit-container article-orbit">
                     <li class="is-active orbit-slide overlay">
                             <img class="orbit-image"

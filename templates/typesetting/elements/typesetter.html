--- conflicted
+++ resolved
@@ -27,16 +27,6 @@
         </tr>
     </table>
 
-<<<<<<< HEAD
-    {% if round.typesettingassignment.completed and round.typesettingassignment.accepted %}
-        <p><span class="fa fa-check-circle"></span> {{ round.typesettingassignment.friendly_status }}</p>
-    {% else %}
-        <div class="callout bs-callout-warning">
-        <span class="fa fa-info-circle"></span> {{ round.typesettingassignment.friendly_status }}
-        </div>
-    {% endif %}
-        <a href="{% url 'typesetting_review_assignment' article.pk round.typesettingassignment.pk %}" class="success button">Review Typesetting</a>
-=======
     <div class="callout bs-callout-warning">
         <span class="fa fa-check-circle"></span> {{ round.typesettingassignment.friendly_status }}<br/><br/>
         {% if round.typesettingassignment.completed and round.typesettingassignment.accepted and not round.typesettingassignment.reviewed %}
@@ -47,6 +37,6 @@
         {% elif round.typesettingassignment.reviewed and round.typesettingassignment.review_decision == 'corrections' %}
             <a href="" class="success button">Start New Typesetting Round</a>
         {% endif %}
+        <a href="{% url 'typesetting_review_assignment' article.pk round.typesettingassignment.pk %}" class="success button">Review Typesetting</a>
     </div>
->>>>>>> 9bb28db2
 </div>
--- conflicted
+++ resolved
@@ -117,8 +117,5 @@
 
 src/test\.txt
 venv/**
-<<<<<<< HEAD
-=======
 src/.DS_Store
->>>>>>> c5c5e10f
 .DS_Store
--- conflicted
+++ resolved
@@ -1,19 +1,13 @@
-<<<<<<< HEAD
-from django.contrib import messages
-
-from production import logic
-from core import models as core_models, files
-=======
 from django.db import transaction
 from django.shortcuts import render, get_object_or_404, redirect, reverse
 from django.utils.translation import ugettext_lazy as _
+from django.contrib import messages
 
-from core import models as core_models
+from core import models as core_models, files
 from events import logic as event_logic
 from journal import models as journal_models
 from production import logic
 from submission import models as submission_models
->>>>>>> 932a9860
 from utils import render_template
 
 from plugins.typesetting import models, plugin_settings
@@ -109,7 +103,6 @@
     )
 
 
-<<<<<<< HEAD
 def handle_proofreader_file(request, assignment, article):
     uploaded_files = request.FILES.getlist('file')
 
@@ -129,7 +122,7 @@
                 'Annotated file uploaded.',
             )
 
-=======
+
 def new_typesetting_round(article, rounds, user):
     if not rounds:
         new_round = models.TypesettingRound.objects.create(
@@ -193,5 +186,4 @@
             **workflow_kwargs)
     else:
         return redirect(
-            reverse('publish_article', kwargs={'article_id': article.pk}))
->>>>>>> 932a9860
+            reverse('publish_article', kwargs={'article_id': article.pk}))